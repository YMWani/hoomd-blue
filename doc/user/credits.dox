--- conflicted
+++ resolved
@@ -435,11 +435,6 @@
 \endverbatim
 
 <hr>
-<<<<<<< HEAD
-Eigen 3.2.5 (http://eigen.tuxfamily.org/) is embedded in HOOMD's package and is made available under the
-Mozilla Public License v.2.0 (http://mozilla.org/MPL/2.0/). Its linear algebra routines are used
-for dynamic load balancing. Source code is available through the [downloads](http://codeblue.umich.edu/hoomd-blue/download.html).
-=======
 CUB 1.4.1 source code is embedded in HOOMD's package and is used for various tasks: http://nvlabs.github.io/cub/
 
 \verbatim
@@ -468,7 +463,11 @@
 (INCLUDING NEGLIGENCE OR OTHERWISE) ARISING IN ANY WAY OUT OF THE USE OF THIS
 SOFTWARE, EVEN IF ADVISED OF THE POSSIBILITY OF SUCH DAMAGE.
 \endverbatim
->>>>>>> edf07624
+
+<hr>
+Eigen 3.2.5 (http://eigen.tuxfamily.org/) is embedded in HOOMD's package and is made available under the
+Mozilla Public License v.2.0 (http://mozilla.org/MPL/2.0/). Its linear algebra routines are used
+for dynamic load balancing. Source code is available through the [downloads](http://codeblue.umich.edu/hoomd-blue/download.html).
 
 <hr>
 <h1>Libraries</h1>
