--- conflicted
+++ resolved
@@ -81,13 +81,7 @@
     assert(m_sysdef);
     assert(m_pdata);
     assert(m_group);
-<<<<<<< HEAD
-
-    for (unsigned int i = 0; i < 3; i++)
-        m_no_wrap_particles[i] = false;
-=======
     m_exec_conf = exec_conf;
->>>>>>> e7276024
 
     m_integrator_id = m_sysdef->getIntegratorData()->registerIntegrator();
     }
