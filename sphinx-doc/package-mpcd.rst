mpcd
====

<<<<<<< HEAD
=======
.. rubric:: Overview

.. autosummary::
    :nosignatures:

    hoomd.mpcd.integrator

.. rubric:: Details

>>>>>>> 56c50f4c
.. automodule:: hoomd.mpcd
    :synopsis: Multiparticle collision dynamics.
    :members:

.. rubric:: Modules

.. toctree::
    :maxdepth: 3

    module-mpcd-collide
    module-mpcd-data
    module-mpcd-init
    module-mpcd-stream
    module-mpcd-update<|MERGE_RESOLUTION|>--- conflicted
+++ resolved
@@ -1,8 +1,6 @@
 mpcd
 ====
 
-<<<<<<< HEAD
-=======
 .. rubric:: Overview
 
 .. autosummary::
@@ -12,7 +10,6 @@
 
 .. rubric:: Details
 
->>>>>>> 56c50f4c
 .. automodule:: hoomd.mpcd
     :synopsis: Multiparticle collision dynamics.
     :members:
