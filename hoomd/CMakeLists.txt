--- conflicted
+++ resolved
@@ -311,20 +311,10 @@
           variant.py
           simulation.py
           state.py
-<<<<<<< HEAD
-          syncedlist.py
-=======
->>>>>>> fd4e9b8f
           trigger.py
           snapshot.py
           logging.py
-<<<<<<< HEAD
-          _param_dict.py
-          _type_param_dict.py
-          _data_structures.py
-=======
           version.py
->>>>>>> fd4e9b8f
     )
 
 install(FILES ${files}
