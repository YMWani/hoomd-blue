--- conflicted
+++ resolved
@@ -38,11 +38,8 @@
                    LoadBalancer.cc
                    Logger.cc
 		   LogPlainTXT.cc
-<<<<<<< HEAD
-=======
 		   LogMatrix.cc
 		   LogHDF5.cc
->>>>>>> 3aabd608
                    Messenger.cc
                    ParticleData.cc
                    ParticleGroup.cc
@@ -118,11 +115,8 @@
     LoadBalancer.h
     Logger.h
     LogPlainTXT.h
-<<<<<<< HEAD
-=======
     LogMatrix.h
     LogHDF5.h
->>>>>>> 3aabd608
     Messenger.h
     ParticleData.cuh
     ParticleData.h
