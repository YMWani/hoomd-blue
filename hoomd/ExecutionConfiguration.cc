// Copyright (c) 2009-2018 The Regents of the University of Michigan
// This file is part of the HOOMD-blue project, released under the BSD 3-Clause License.

// Maintainer: joaander

#include "ExecutionConfiguration.h"
#include "HOOMDVersion.h"

// support converting python lists as arguments to STL vectors
#include <hoomd/extern/pybind/include/pybind11/stl.h>

#ifdef ENABLE_CUDA
#include <cuda_runtime.h>
#endif

#ifdef ENABLE_MPI
#include "HOOMDMPI.h"
#endif
namespace py = pybind11;

#include <stdexcept>
#include <iostream>
#include <sstream>
#include <iomanip>
#include <algorithm>

using namespace std;

#ifdef ENABLE_CUDA
#include "CachedAllocator.h"
#endif

/*! \file ExecutionConfiguration.cc
    \brief Defines ExecutionConfiguration and related classes
*/

/*! \param mode Execution mode to set (cpu or gpu)
    \param gpu_id List of GPU IDs on which to run, or empty for automatic selection
    \param min_cpu If set to true, cudaDeviceBlockingSync is set to keep the CPU usage of HOOMD to a minimum
    \param ignore_display If set to true, try to ignore GPUs attached to the display
    \param _msg Messenger to use for status message printing
    \param n_ranks Number of ranks per partition

    Explicitly force the use of either CPU or GPU execution. If GPU exeuction is selected, then a default GPU choice
    is made by not calling cudaSetDevice.
*/
ExecutionConfiguration::ExecutionConfiguration(executionMode mode,
                                               std::vector<unsigned int> gpu_id,
                                               bool min_cpu,
                                               bool ignore_display,
                                               std::shared_ptr<Messenger> _msg,
                                               unsigned int n_ranks
                                               #ifdef ENABLE_MPI
                                               , MPI_Comm hoomd_world
                                               #endif
                                               )
    : m_cuda_error_checking(false), msg(_msg)
    {
    if (!msg)
        msg = std::shared_ptr<Messenger>(new Messenger());

    ostringstream s;
    for (auto it = gpu_id.begin(); it != gpu_id.end(); ++it)
        {
        s << *it << " ";
        }

    msg->notice(5) << "Constructing ExecutionConfiguration: ( " << s.str() << ") " <<  min_cpu << " " << ignore_display << endl;
    exec_mode = mode;

    m_rank = 0;

#ifdef ENABLE_CUDA
    // scan the available GPUs
    scanGPUs(ignore_display);
    int dev_count = getNumCapableGPUs();

    // auto select a mode
    if (exec_mode == AUTO)
        {
        // if there are available GPUs, initialize them. Otherwise, default to running on the CPU
        if (dev_count > 0)
            exec_mode = GPU;
        else
            exec_mode = CPU;
        }

    // now, exec_mode should be either CPU or GPU - proceed with initialization

    // initialize the GPU if that mode was requested
    if (exec_mode == GPU)
        {
        if (!gpu_id.size() && !m_system_compute_exclusive)
            {
            // if we are not running in compute exclusive mode, use
            // local MPI rank as preferred GPU id
            msg->notice(2) << "This system is not compute exclusive, using local rank to select GPUs" << std::endl;
            gpu_id.push_back((guessLocalRank() % dev_count));
            }

        if (! gpu_id.size())
            {
            // auto-detect a single GPU
            initializeGPU(-1, min_cpu);
            }
        else
            {
            // initialize all requested GPUs
            for (auto it = gpu_id.begin(); it != gpu_id.end(); ++it)
                initializeGPU(*it, min_cpu);
            }
        }
#else
    if (exec_mode == GPU)
        {
        msg->error() << "GPU execution requested, but this hoomd was built without CUDA support" << endl;
        throw runtime_error("Error initializing execution configuration");
        }
    // "auto-select" the CPU
    exec_mode = CPU;
#endif

    #ifdef ENABLE_MPI
    m_n_rank = n_ranks;
    m_hoomd_world = hoomd_world;
    splitPartitions(hoomd_world);
    #endif

    setupStats();

    #ifdef ENABLE_CUDA
    if (exec_mode == GPU)
        {
        // select first device by default
        cudaSetDevice(m_gpu_id[0]);

        cudaError_t err_sync = cudaGetLastError();
        handleCUDAError(err_sync, __FILE__, __LINE__);

        // initialize cached allocator, max allocation 0.5*global mem
        m_cached_alloc = new CachedAllocator((unsigned int)(0.5f*(float)dev_prop.totalGlobalMem));
        }
    #endif

    #ifdef ENABLE_MPI
    // ensure that all ranks are on the same execution configuration
    if (getNRanks() > 1)
        {
        executionMode rank0_mode = exec_mode;
        bcast(rank0_mode, 0, getMPICommunicator());

        // ensure that all ranks terminate here
        int errors = 0;
        if (rank0_mode != exec_mode)
            errors = 1;

        MPI_Allreduce(MPI_IN_PLACE, &errors, 1, MPI_INT, MPI_SUM, getMPICommunicator());

        if (errors != 0)
            {
            msg->error() << "Not all ranks have the same execution context (some are CPU and some are GPU)" << endl;
            throw runtime_error("Error initializing execution configuration");
            }
        }

    if (hoomd_launch_timing && getNRanksGlobal() > 1)
        {
        // compute the number of seconds to get an exec conf
        timeval t;
        gettimeofday(&t, NULL);
        unsigned int conf_time = t.tv_sec - hoomd_launch_time;

        // get the min and max times
        unsigned int start_time_min, start_time_max, mpi_init_time_min, mpi_init_time_max, conf_time_min, conf_time_max;
        MPI_Reduce(&hoomd_start_time, &start_time_min, 1, MPI_UNSIGNED, MPI_MIN, 0, m_hoomd_world);
        MPI_Reduce(&hoomd_start_time, &start_time_max, 1, MPI_UNSIGNED, MPI_MAX, 0, m_hoomd_world);

        MPI_Reduce(&hoomd_mpi_init_time, &mpi_init_time_min, 1, MPI_UNSIGNED, MPI_MIN, 0, m_hoomd_world);
        MPI_Reduce(&hoomd_mpi_init_time, &mpi_init_time_max, 1, MPI_UNSIGNED, MPI_MAX, 0, m_hoomd_world);

        MPI_Reduce(&conf_time, &conf_time_min, 1, MPI_UNSIGNED, MPI_MIN, 0, m_hoomd_world);
        MPI_Reduce(&conf_time, &conf_time_max, 1, MPI_UNSIGNED, MPI_MAX, 0, m_hoomd_world);

        // write them out to a file
        if (getRankGlobal() == 0)
            {
            msg->notice(2) << "start_time:    [" << start_time_min << ", " << start_time_max << "]" << std::endl;
            msg->notice(2) << "mpi_init_time: [" << mpi_init_time_min << ", " << mpi_init_time_max << "]" << std::endl;
            msg->notice(2) << "conf_time:     [" << conf_time_min << ", " << conf_time_max << "]" << std::endl;
            }
        }
    #endif

    #ifdef ENABLE_TBB
    m_num_threads = tbb::task_scheduler_init::default_num_threads();

    char *env;
    if ((env = getenv("OMP_NUM_THREADS")) != NULL)
        {
        unsigned int num_threads = atoi(env);
        msg->notice(2) << "Setting number of TBB threads to value of OMP_NUM_THREADS=" << num_threads << std::endl;
        setNumThreads(num_threads);
        }
    #endif

    #ifdef ENABLE_CUDA
    // setup synchronization events
    m_events.resize(m_gpu_id.size());
    for (int idev = m_gpu_id.size()-1; idev >= 0; --idev)
        {
        cudaSetDevice(m_gpu_id[idev]);
        cudaEventCreateWithFlags(&m_events[idev],cudaEventDisableTiming);
        }
    #endif
    }

ExecutionConfiguration::~ExecutionConfiguration()
    {
    msg->notice(5) << "Destroying ExecutionConfiguration" << endl;

    #ifdef ENABLE_CUDA
    for (int idev = m_gpu_id.size()-1; idev >= 0; --idev)
        {
        cudaEventDestroy(m_events[idev]);
        }
    #endif

    #if defined(ENABLE_CUDA)
    if (exec_mode == GPU)
        {
        delete m_cached_alloc;

        #ifndef ENABLE_MPI_CUDA
        cudaDeviceReset();
        #endif
        }
    #endif

    #ifdef ENABLE_MPI
    // enable Messenger to gracefully finish any MPI-IO
    msg->unsetMPICommunicator();
    #endif
    }

#ifdef ENABLE_MPI
void ExecutionConfiguration::splitPartitions(MPI_Comm mpi_comm)
    {
    m_mpi_comm = mpi_comm;

    int num_total_ranks;
    MPI_Comm_size(m_mpi_comm, &num_total_ranks);

    unsigned int partition = 0;

    if  (m_n_rank != 0)
        {
        int rank;
        MPI_Comm_rank(m_mpi_comm, &rank);

        if (num_total_ranks % m_n_rank != 0)
            {
            msg->error() << "Invalid setting --nrank" << std::endl;
            throw(runtime_error("Error setting up MPI."));
            }

        partition = rank / m_n_rank;

        // Split the communicator
        MPI_Comm new_comm;
        MPI_Comm_split(m_mpi_comm, partition, rank, &new_comm);

        // update communicator
        m_mpi_comm = new_comm;
        }

    int rank;
    MPI_Comm_rank(m_mpi_comm, &rank);
    m_rank = rank;

    msg->setRank(rank, partition);
    msg->setMPICommunicator(m_mpi_comm);
    }
#endif

std::string ExecutionConfiguration::getGPUName(unsigned int idev) const
    {
    #ifdef ENABLE_CUDA
    if (exec_mode == GPU)
        return string(m_dev_prop[idev].name);
    else
        return string();
    #else
    return string();
    #endif
    }


#ifdef ENABLE_CUDA
/*! \returns Compute capability of GPU 0 as a string
    \note Silently returns an emtpy string if no GPUs are specified
*/
std::string ExecutionConfiguration::getComputeCapabilityAsString(unsigned int idev) const
    {
    ostringstream s;

    if (exec_mode == GPU)
        {
        s << m_dev_prop[idev].major << "." << m_dev_prop[idev].minor;
        }

    return s.str();
    }

/*! \returns Compute capability of the GPU formated as 210 (for compute 2.1 as an example)
    \note Silently returns 0 if no GPU is being used
*/
unsigned int ExecutionConfiguration::getComputeCapability(unsigned int idev) const
    {
    unsigned int result = 0;

    if (exec_mode == GPU)
        {
        result = m_dev_prop[idev].major * 100 + m_dev_prop[idev].minor * 10;
        }

    return result;
    }

void ExecutionConfiguration::handleCUDAError(cudaError_t err, const char *file, unsigned int line) const
    {
    // if there was an error
    if (err != cudaSuccess)
        {
        // remove HOOMD_SOURCE_DIR from the front of the file
        if (strlen(file) > strlen(HOOMD_SOURCE_DIR))
            file += strlen(HOOMD_SOURCE_DIR);

        // print an error message
        msg->error() << string(cudaGetErrorString(err)) << " before "
                     << file << ":" << line << endl;

        // throw an error exception
        throw(runtime_error("CUDA Error"));
        }
    }

/*! \param gpu_id Index for the GPU to initialize, set to -1 for automatic selection
    \param min_cpu If set to true, the cudaDeviceBlockingSync device flag is set

    \pre scanGPUs has been called

    initializeGPU will loop through the specified list of GPUs, validate that each one is available for CUDA use
    and then setup CUDA to use the given GPU. After initialzeGPU completes, cuda calls can be made by the main
    application.
*/
void ExecutionConfiguration::initializeGPU(int gpu_id, bool min_cpu)
    {
    int capable_count = getNumCapableGPUs();
    if (capable_count == 0)
        {
        msg->error() << "No capable GPUs were found!" << endl;
        throw runtime_error("Error initializing execution configuration");
        }

    // setup the flags
    int flags = 0;
    if (min_cpu)
        {
        flags |= cudaDeviceBlockingSync;
        }
    else
        {
        flags |= cudaDeviceScheduleSpin;
        }

    if (gpu_id < -1)
        {
        msg->error() << "The specified GPU id (" << gpu_id << ") is invalid." << endl;
        throw runtime_error("Error initializing execution configuration");
        }

    if (gpu_id >= (int)getNumTotalGPUs())
        {
        msg->error() << "The specified GPU id (" << gpu_id << ") is not present in the system." << endl;
        msg->error() << "CUDA reports only " << getNumTotalGPUs() << endl;
        throw runtime_error("Error initializing execution configuration");
        }

    if (!isGPUAvailable(gpu_id))
        {
        msg->error() << "The specified GPU id (" << gpu_id << ") is not available for executing HOOMD." << endl;
        throw runtime_error("Error initializing execution configuration");
        }

    cudaSetDeviceFlags(flags | cudaDeviceMapHost);
    cudaSetValidDevices(&m_gpu_list[0], (int)m_gpu_list.size());

    if (gpu_id != -1)
        {
        cudaSetDevice(gpu_id);
        }
    else
        {
        // initialize the default CUDA context
        cudaFree(0);
        }

    int cuda_gpu_id;
    cudaGetDevice(&cuda_gpu_id);

    // add to list of active GPUs
    m_gpu_id.push_back(cuda_gpu_id);

    cudaError_t err_sync = cudaGetLastError();
    handleCUDAError(err_sync, __FILE__, __LINE__);
    }

/*! Prints out a status line for the selected GPU
*/
void ExecutionConfiguration::printGPUStats()
    {
    msg->notice(1) << "HOOMD-blue is running on the following GPU(s):" << endl;

    // build a status line
    ostringstream s;

    for (unsigned int idev = 0; idev < m_gpu_id.size(); ++idev)
        {
        // start with the device ID and name
        unsigned int dev = m_gpu_id[idev];

        s << " [" << dev << "]";
        s << setw(22) << m_dev_prop[idev].name;

        // then print the SM count and version
        s << setw(4) << m_dev_prop[idev].multiProcessorCount << " SM_" << m_dev_prop[idev].major << "." << m_dev_prop[idev].minor;

        // and the clock rate
        float ghz = float(m_dev_prop[idev].clockRate)/1e6;
        s.precision(3);
        s.fill('0');
        s << " @ " << setw(4) << ghz << " GHz";
        s.fill(' ');

        // and the total amount of memory
        int mib = int(float(m_dev_prop[idev].totalGlobalMem) / float(1024*1024));
        s << ", " << setw(4) << mib << " MiB DRAM";

        // follow up with some flags to signify device features
        if (m_dev_prop[idev].kernelExecTimeoutEnabled)
            s << ", DIS";

        s << std::endl;
        }

    // We print this information in rank order
    msg->collectiveNoticeStr(1,s.str());
    }

//! Element in a priority sort of GPUs
struct gpu_elem
    {
    //! Constructor
    gpu_elem(float p=0.0f, int g=0) : priority(p), gpu_id(g) {}
    float priority;    //!< determined priority of the GPU
    int gpu_id;        //!< ID of the GPU
    };

//! less than operator for sorting gpu_elem
/*! \param a first element in the comparison
    \param b second element in the comparison
*/
bool operator<(const gpu_elem& a, const gpu_elem& b)
    {
    if (a.priority == b.priority)
        return a.gpu_id < b.gpu_id;
    else
        return a.priority > b.priority;
    }

/*! \param ignore_display If set to true, try to ignore GPUs attached to the display
    Each GPU that CUDA reports to exist is scrutinized to determine if it is actually capable of running HOOMD
    When one is found to be lacking, it is marked as unavailable and a short notice is printed as to why.

    \post m_gpu_list, m_gpu_available and m_system_compute_exclusive are all filled out
*/
void ExecutionConfiguration::scanGPUs(bool ignore_display)
    {
    // check the CUDA driver version
    int driverVersion = 0;
    cudaDriverGetVersion(&driverVersion);

    // first handle the situation where no driver is installed (or it is a CUDA 2.1 or earlier driver)
    if (driverVersion == 0)
        {
        msg->notice(2) << "NVIDIA driver not installed or is too old, ignoring any GPUs in the system." << endl;
        return;
        }

    // next, check to see if the driver is capable of running the version of CUDART that HOOMD was compiled against
    if (driverVersion < CUDART_VERSION)
        {
        int driver_major = driverVersion / 1000;
        int driver_minor = (driverVersion - driver_major * 1000) / 10;
        int cudart_major = CUDART_VERSION / 1000;
        int cudart_minor = (CUDART_VERSION - cudart_major * 1000) / 10;

        msg->notice(2) << "The NVIDIA driver only supports CUDA versions up to " << driver_major << "."
             << driver_minor << ", but HOOMD was built against CUDA " << cudart_major << "." << cudart_minor << endl;
        msg->notice(2) << "Ignoring any GPUs in the system." << endl;
        return;
        }

    // determine the number of GPUs that CUDA thinks there is
    int dev_count;
    cudaError_t error = cudaGetDeviceCount(&dev_count);
    if (error != cudaSuccess)
        {
        msg->notice(2) << "Error calling cudaGetDeviceCount(). No NVIDIA driver is present, or this user" << endl;
        msg->notice(2) << "does not have readwrite permissions on /dev/nvidia*" << endl;
        msg->notice(2) << "Ignoring any GPUs in the system." << endl;
        return;
        }

    // initialize variables
    int n_exclusive_gpus = 0;
    m_gpu_available.resize(dev_count);

    // loop through each GPU and check it's properties
    for (int dev = 0; dev < dev_count; dev++)
        {
        // get the device properties
        cudaDeviceProp prop;
        cudaError_t error = cudaGetDeviceProperties(&prop, dev);
        if (error != cudaSuccess)
            {
            msg->error() << "Error calling cudaGetDeviceProperties()" << endl;
            throw runtime_error("Error initializing execution configuration");
            }

        // start by assuming that the device is available, it will be excluded later if it is not
        m_gpu_available[dev] = true;

        // exclude the device emulation device
        if (prop.major == 9999 && prop.minor == 9999)
            {
            m_gpu_available[dev] = false;
            msg->notice(2) << "GPU id " << dev << " is not available for computation because "
                           << "it is an emulated device" << endl;
            }

        // exclude a GPU if it's compute version is not high enough
        int compoundComputeVer = prop.minor + prop.major * 10;
        if (m_gpu_available[dev] && compoundComputeVer < CUDA_ARCH)
            {
            m_gpu_available[dev] = false;
            msg->notice(2) << "Notice: GPU id " << dev << " is not available for computation because "
                           << "it's compute capability is not high enough" << endl;

            int min_major = CUDA_ARCH/10;
            int min_minor = CUDA_ARCH - min_major*10;

            msg->notice(2) << "This build of hoomd was compiled for a minimum capability of of " << min_major << "."
                           << min_minor << " but the GPU is only " << prop.major << "." << prop.minor << endl;
            }

        // ignore the display gpu if that was requested
        if (m_gpu_available[dev] && ignore_display && prop.kernelExecTimeoutEnabled)
            {
            m_gpu_available[dev] = false;
            msg->notice(2) << "Notice: GPU id " << dev << " is not available for computation because "
                           << "it appears to be attached to a display" << endl;
            }

        // exclude a gpu if it is compute-prohibited
        if (m_gpu_available[dev] && prop.computeMode == cudaComputeModeProhibited)
            {
            m_gpu_available[dev] = false;
            msg->notice(2) << "Notice: GPU id " << dev << " is not available for computation because "
                           << "it is set in the compute-prohibited mode" << endl;
            }

        // count the number of compute-exclusive gpus
        if (m_gpu_available[dev] &&
            (prop.computeMode == cudaComputeModeExclusive || prop.computeMode == cudaComputeModeExclusiveProcess))
            n_exclusive_gpus++;
        }

    std::vector<gpu_elem> gpu_priorities;
    for (int dev = 0; dev < dev_count; dev++)
        {
        if (m_gpu_available[dev])
            {
            cudaDeviceProp prop;
            cudaError_t error = cudaGetDeviceProperties(&prop, dev);
            if (error != cudaSuccess)
                {
                msg->error() << "Error calling cudaGetDeviceProperties()" << endl;
                throw runtime_error("Error initializing execution configuration");
                }

            // calculate a simple priority: prefer the newest GPUs first, then those with more multiprocessors,
            // then subtract a bit if the device is attached to a display
            float priority = float(prop.major*1000000 + prop.minor*10000 + prop.multiProcessorCount);

            if (prop.kernelExecTimeoutEnabled)
                priority -= 0.1f;

            gpu_priorities.push_back(gpu_elem(priority, dev));
            }
        }

    // sort the GPUs based on priority
    sort(gpu_priorities.begin(), gpu_priorities.end());
    // add the prioritized GPUs to the list
    for (unsigned int i = 0; i < gpu_priorities.size(); i++)
        {
        m_gpu_list.push_back(gpu_priorities[i].gpu_id);
        }

    // the system is fully compute-exclusive if all capable GPUs are compute-exclusive
    if (n_exclusive_gpus == getNumCapableGPUs())
        m_system_compute_exclusive = true;
    else
        m_system_compute_exclusive = false;
    }


/*! \param gpu_id ID of the GPU to check for availability
    \pre scanGPUs() has been called

    \return The availability statis of GPU \a gpu_id as determined by scanGPU()
*/
bool ExecutionConfiguration::isGPUAvailable(int gpu_id)
    {
    if (gpu_id < -1)
        return false;
    if (gpu_id == -1)
        return true;
    if ((unsigned int)gpu_id >= m_gpu_available.size())
        return false;

    return m_gpu_available[gpu_id];
    }


/*! \pre scanGPUs() has been called
    \return The count of avaialble GPUs deteremined by scanGPUs
*/
int ExecutionConfiguration::getNumCapableGPUs()
    {
    int count = 0;
    for (unsigned int i = 0; i < m_gpu_available.size(); i++)
        {
        if (m_gpu_available[i])
            count++;
        }
    return count;
    }
#endif

int ExecutionConfiguration::guessLocalRank()
    {
    #ifdef ENABLE_MPI
    std::vector<std::string> env_vars;
    char *env;

    // setup common environment variables containing local rank information
    env_vars.push_back("MV2_COMM_WORLD_LOCAL_RANK");
    env_vars.push_back("OMPI_COMM_WORLD_LOCAL_RANK");
    env_vars.push_back("JSM_NAMESPACE_LOCAL_RANK");

    std::vector<std::string>::iterator it;

    for (it = env_vars.begin(); it != env_vars.end(); it++)
        {
        if ((env = getenv(it->c_str())) != NULL)
            {
            msg->notice(3) << "Found local rank in " << *it << std::endl;
            return atoi(env);
            }
        }

    // try SLURM_LOCALID
    if (((env = getenv("SLURM_LOCALID"))) != NULL)
        {
        int num_total_ranks = 0;
        int errors = 0;
        int slurm_localid = atoi(env);

        if (slurm_localid == 0)
            errors = 1;

        // some SLURMs set LOCALID to 0 on all ranks, check for this
        MPI_Allreduce(MPI_IN_PLACE, &errors, 1, MPI_INT, MPI_SUM, m_hoomd_world);
        MPI_Comm_size(m_hoomd_world, &num_total_ranks);
        if (errors == num_total_ranks)
            {
            msg->notice(3) << "SLURM_LOCALID is 0 on all ranks" << std::endl;
            }
        else
            {
            return slurm_localid;
            }
        }

    // fall back on global rank id
    msg->notice(2) << "Unable to identify node local rank information" << std::endl;
    msg->notice(2) << "Using global rank to select GPUs" << std::endl;
    int global_rank;
    MPI_Comm_rank(MPI_COMM_WORLD, &global_rank);
    return global_rank;
    #else
    return 0;
    #endif
    }

/*! Print out GPU stats if running on the GPU, otherwise determine and print out the CPU stats
*/
void ExecutionConfiguration::setupStats()
    {
    n_cpu = 1;

    #ifdef ENABLE_CUDA
    if (exec_mode == GPU)
        {
        m_dev_prop.resize(m_gpu_id.size());

        for (int idev = m_gpu_id.size()-1; idev >= 0; idev--)
            {
            cudaSetDevice(m_gpu_id[idev]);
            cudaGetDeviceProperties(&m_dev_prop[idev], m_gpu_id[idev]);
            }

        // initialize dev_prop with device properties of first device for now
        dev_prop = m_dev_prop[0];

        printGPUStats();

        // GPU runs only use 1 CPU core
        n_cpu = 1;
        }
    #endif

    if (exec_mode == CPU)
        {
        ostringstream s;

        s << "HOOMD-blue is running on the CPU" << endl;
        msg->collectiveNoticeStr(1,s.str());
        }
    }

#ifdef ENABLE_MPI
unsigned int ExecutionConfiguration::getNRanks() const
    {
    int size;
    MPI_Comm_size(m_mpi_comm, &size);
    return size;
    }
#endif

void ExecutionConfiguration::multiGPUBarrier() const
    {
    #ifdef ENABLE_CUDA
    if (getNumActiveGPUs() > 1)
        {
        // record the synchronization point on every GPU after the last kernel has finished, count down in reverse
        for (int idev = m_gpu_id.size() - 1; idev >= 0; --idev)
            {
            cudaSetDevice(m_gpu_id[idev]);
            cudaEventRecord(m_events[idev], 0);
            }

        // wait for all those events on all GPUs
        for (int idev_i = m_gpu_id.size()-1; idev_i >= 0; --idev_i)
            {
            cudaSetDevice(m_gpu_id[idev_i]);
            for (int idev_j = 0; idev_j < (int) m_gpu_id.size(); ++idev_j)
                cudaStreamWaitEvent(0, m_events[idev_j], 0);
            }
        }
    #endif
    }

void ExecutionConfiguration::beginMultiGPU() const
    {
    #ifdef ENABLE_CUDA
    // implement a one-to-n barrier
    if (getNumActiveGPUs() > 1)
        {
        // record a syncrhonization point on GPU 0
        cudaEventRecord(m_events[0], 0);

        // wait for that event on all GPUs (except GPU 0, for which we rely on implicit synchronization)
        for (int idev = m_gpu_id.size()-1; idev >= 1; --idev)
            {
            cudaSetDevice(m_gpu_id[idev]);
            cudaStreamWaitEvent(0, m_events[0], 0);
            }

        // set GPU 0
        cudaSetDevice(m_gpu_id[0]);

        if (isCUDAErrorCheckingEnabled())
            {
            cudaError_t err_sync = cudaGetLastError();
            handleCUDAError(err_sync, __FILE__, __LINE__);
            }
        }
    #endif
    }

void ExecutionConfiguration::endMultiGPU() const
    {
    #ifdef ENABLE_CUDA
    // implement an n-to-one barrier
    if (getNumActiveGPUs() > 1)
        {
        // record the synchronization point on every GPU, except GPU 0 
        for (int idev = m_gpu_id.size() - 1; idev >= 1; --idev)
            {
            cudaSetDevice(m_gpu_id[idev]);
            cudaEventRecord(m_events[idev], 0);
            }

        // wait for these events on GPU 0
        cudaSetDevice(m_gpu_id[0]);
        for (int idev = m_gpu_id.size()-1; idev >= 1; --idev)
            {
            cudaStreamWaitEvent(0, m_events[idev], 0);
            }

        if (isCUDAErrorCheckingEnabled())
            {
            cudaError_t err_sync = cudaGetLastError();
            handleCUDAError(err_sync, __FILE__, __LINE__);
            }
        }
    #endif
    }

void export_ExecutionConfiguration(py::module& m)
    {
    py::class_<ExecutionConfiguration, std::shared_ptr<ExecutionConfiguration> > executionconfiguration(m,"ExecutionConfiguration");
<<<<<<< HEAD
    executionconfiguration.def(py::init< ExecutionConfiguration::executionMode, std::vector<unsigned int>,
        bool, bool, std::shared_ptr<Messenger>, unsigned int >())
         .def("isCUDAEnabled", &ExecutionConfiguration::isCUDAEnabled)
         .def("setCUDAErrorChecking", &ExecutionConfiguration::setCUDAErrorChecking)
#ifdef ENABLE_CUDA
         .def("getNumActiveGPUs", &ExecutionConfiguration::getNumActiveGPUs)
         .def("cudaProfileStart", &ExecutionConfiguration::cudaProfileStart)
         .def("cudaProfileStop", &ExecutionConfiguration::cudaProfileStop)
#endif
         .def("getGPUName", &ExecutionConfiguration::getGPUName)
         .def_readonly("n_cpu", &ExecutionConfiguration::n_cpu)
         .def_readonly("msg", &ExecutionConfiguration::msg)
=======
    executionconfiguration.def(py::init< ExecutionConfiguration::executionMode, int, bool, bool, std::shared_ptr<Messenger>, unsigned int >())
        .def("isCUDAEnabled", &ExecutionConfiguration::isCUDAEnabled)
        .def("setCUDAErrorChecking", &ExecutionConfiguration::setCUDAErrorChecking)
        .def("getGPUName", &ExecutionConfiguration::getGPUName)
        .def_readonly("n_cpu", &ExecutionConfiguration::n_cpu)
        .def_readonly("msg", &ExecutionConfiguration::msg)
>>>>>>> 3e65d7b2
#ifdef ENABLE_CUDA
        .def("getComputeCapability", &ExecutionConfiguration::getComputeCapabilityAsString)
#endif
#ifdef ENABLE_MPI
        .def("getPartition", &ExecutionConfiguration::getPartition)
        .def("getNRanks", &ExecutionConfiguration::getNRanks)
        .def("getRank", &ExecutionConfiguration::getRank)
        .def("guessLocalRank", &ExecutionConfiguration::guessLocalRank)
        .def("barrier", &ExecutionConfiguration::barrier)
        .def_static("getNRanksGlobal", &ExecutionConfiguration::getNRanksGlobal)
        .def_static("getRankGlobal", &ExecutionConfiguration::getRankGlobal)
#endif
#ifdef ENABLE_TBB
        .def("setNumThreads", &ExecutionConfiguration::setNumThreads)
#endif
        .def("getNumThreads", &ExecutionConfiguration::getNumThreads)
<<<<<<< HEAD
        .def("setMemoryTracing", &ExecutionConfiguration::setMemoryTracing)
        .def("getMemoryTracer", &ExecutionConfiguration::getMemoryTracer);
=======
>>>>>>> 3e65d7b2
    ;

    py::enum_<ExecutionConfiguration::executionMode>(executionconfiguration,"executionMode")
        .value("GPU", ExecutionConfiguration::executionMode::GPU)
        .value("CPU", ExecutionConfiguration::executionMode::CPU)
        .value("AUTO", ExecutionConfiguration::executionMode::AUTO)
        .export_values()
    ;
    }<|MERGE_RESOLUTION|>--- conflicted
+++ resolved
@@ -843,27 +843,17 @@
 void export_ExecutionConfiguration(py::module& m)
     {
     py::class_<ExecutionConfiguration, std::shared_ptr<ExecutionConfiguration> > executionconfiguration(m,"ExecutionConfiguration");
-<<<<<<< HEAD
-    executionconfiguration.def(py::init< ExecutionConfiguration::executionMode, std::vector<unsigned int>,
-        bool, bool, std::shared_ptr<Messenger>, unsigned int >())
-         .def("isCUDAEnabled", &ExecutionConfiguration::isCUDAEnabled)
-         .def("setCUDAErrorChecking", &ExecutionConfiguration::setCUDAErrorChecking)
+    executionconfiguration.def(py::init< ExecutionConfiguration::executionMode, std::vector<unsigned int>, bool, bool, std::shared_ptr<Messenger>, unsigned int >())
+        .def("isCUDAEnabled", &ExecutionConfiguration::isCUDAEnabled)
+        .def("setCUDAErrorChecking", &ExecutionConfiguration::setCUDAErrorChecking)
 #ifdef ENABLE_CUDA
          .def("getNumActiveGPUs", &ExecutionConfiguration::getNumActiveGPUs)
          .def("cudaProfileStart", &ExecutionConfiguration::cudaProfileStart)
          .def("cudaProfileStop", &ExecutionConfiguration::cudaProfileStop)
 #endif
-         .def("getGPUName", &ExecutionConfiguration::getGPUName)
-         .def_readonly("n_cpu", &ExecutionConfiguration::n_cpu)
-         .def_readonly("msg", &ExecutionConfiguration::msg)
-=======
-    executionconfiguration.def(py::init< ExecutionConfiguration::executionMode, int, bool, bool, std::shared_ptr<Messenger>, unsigned int >())
-        .def("isCUDAEnabled", &ExecutionConfiguration::isCUDAEnabled)
-        .def("setCUDAErrorChecking", &ExecutionConfiguration::setCUDAErrorChecking)
         .def("getGPUName", &ExecutionConfiguration::getGPUName)
         .def_readonly("n_cpu", &ExecutionConfiguration::n_cpu)
         .def_readonly("msg", &ExecutionConfiguration::msg)
->>>>>>> 3e65d7b2
 #ifdef ENABLE_CUDA
         .def("getComputeCapability", &ExecutionConfiguration::getComputeCapabilityAsString)
 #endif
@@ -880,11 +870,8 @@
         .def("setNumThreads", &ExecutionConfiguration::setNumThreads)
 #endif
         .def("getNumThreads", &ExecutionConfiguration::getNumThreads)
-<<<<<<< HEAD
         .def("setMemoryTracing", &ExecutionConfiguration::setMemoryTracing)
         .def("getMemoryTracer", &ExecutionConfiguration::getMemoryTracer);
-=======
->>>>>>> 3e65d7b2
     ;
 
     py::enum_<ExecutionConfiguration::executionMode>(executionconfiguration,"executionMode")
