--- conflicted
+++ resolved
@@ -18,11 +18,6 @@
 using namespace std;
 
 namespace py = pybind11;
-<<<<<<< HEAD
-
-using namespace boost;
-=======
->>>>>>> 4a2611ce
 
 /*! \param exec_conf The execution configuration
     \param name File name to read
