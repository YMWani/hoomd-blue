--- conflicted
+++ resolved
@@ -3,18 +3,9 @@
     aniso_forces_and_energies.json
     test_active.py
     test_angle.py
-<<<<<<< HEAD
-    test_angle_cosinesq.py
-    test_angle_harmonic.py
-    test_aniso_pair.py
-    test_bond.py
-    test_bond_FENE.py
-    test_bond_harmonic.py
-=======
     test_aniso_pair.py
     test_bond.py
     test_dihedral.py
->>>>>>> c82ad661
     test_dihedral_OPLS.py
     test_dihedral_harmonic.py
     test_flags.py
