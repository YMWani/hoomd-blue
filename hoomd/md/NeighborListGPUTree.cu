--- conflicted
+++ resolved
@@ -1,18 +1,9 @@
-#include "hip/hip_runtime.h"
 // Copyright (c) 2009-2019 The Regents of the University of Michigan
 // This file is part of the HOOMD-blue project, released under the BSD 3-Clause License.
 
 // Maintainer: mphoward
 
-<<<<<<< HEAD
-#include <hipcub/hipcub.hpp>
-
-#define MORTON_CODE_BITS   30       //!< Length of the Morton code in bits (k = 10 bits per direction)
-#define MORTON_CODE_N_BINS 1024     //!< Number of bins (2^10) per direction to generate 30 bit Morton codes
-#define MORTON_TYPE_MASK_64 0x000000003fffffffu //!< 64 bit mask to turn morton code-type back to morton code
-=======
 #include "NeighborListGPUTree.cuh"
->>>>>>> 50bb2378
 
 #include "hoomd/extern/neighbor/neighbor/LBVH.cuh"
 #include "hoomd/extern/neighbor/neighbor/LBVHTraverser.cuh"
@@ -111,19 +102,6 @@
  * \param ghost_width Size of the ghost layer.
  * \param block_size Number of CUDA threads per block.
  *
-<<<<<<< HEAD
- * \returns hipSuccess on completion
- */
-hipError_t gpu_nlist_morton_types(uint64_t *d_morton_types,
-                                   unsigned int *d_map_tree_pid,
-                                   int *d_morton_conditions,
-                                   const Scalar4 *d_pos,
-                                   const unsigned int N,
-                                   const unsigned int nghosts,
-                                   const BoxDim& box,
-                                   const Scalar3 ghost_width,
-                                   const unsigned int block_size)
-=======
  * \sa gpu_nlist_mark_types_kernel
  */
 cudaError_t gpu_nlist_mark_types(unsigned int *d_types,
@@ -136,44 +114,10 @@
                                  const BoxDim& box,
                                  const Scalar3 ghost_width,
                                  const unsigned int block_size)
->>>>>>> 50bb2378
     {
     static unsigned int max_block_size = UINT_MAX;
     if (max_block_size == UINT_MAX)
         {
-<<<<<<< HEAD
-        hipFuncAttributes attr;
-        hipFuncGetAttributes(&attr, (const void *)gpu_nlist_morton_types_kernel);
-        max_block_size = attr.maxThreadsPerBlock;
-        }
-
-    int run_block_size = min(block_size,max_block_size);
-
-    hipLaunchKernelGGL((gpu_nlist_morton_types_kernel), dim3((N+nghosts)/run_block_size + 1), dim3(run_block_size), 0, 0, d_morton_types,
-                                                                                      d_map_tree_pid,
-                                                                                      d_morton_conditions,
-                                                                                      d_pos,
-                                                                                      N,
-                                                                                      nghosts,
-                                                                                      box,
-                                                                                      ghost_width);
-    return hipSuccess;
-    }
-
-/*!
- * \param d_morton_types Morton code-type keys per particle
- * \param d_morton_types_alt Auxiliary array of equal size to d_morton_types for double buffered sorting
- * \param d_map_tree_pid List of particle ids
- * \param d_map_tree_pid_alt Auxiliary array of equal size to d_map_tree_pid for double buffered sorting
- * \param d_tmp_storage Temporary storage in device memory
- * \param tmp_storage_bytes Number of bytes allocated for temporary storage
- * \param swap_morton Flag to switch real data from auxiliary array to primary array after sorting
- * \param swap_map Flag to switch real data from auxiliary array to primary array after sorting
- * \param Ntot Total number of keys to sort
- * \param n_type_bits Number of bits to check for particle types
- *
- * \returns hipSuccess on completion
-=======
         cudaFuncAttributes attr;
         cudaFuncGetAttributes(&attr, (const void *)gpu_nlist_mark_types_kernel);
         max_block_size = attr.maxThreadsPerBlock;
@@ -203,39 +147,12 @@
  * \param N Number of particle types to sort.
  * \param num_bits Number of bits required to sort the type (usually a small number).
  * \returns A pair of flags saying if the output data needs to be swapped with the input.
->>>>>>> 50bb2378
  *
  * The sorting is done using CUB with the DoubleBuffer. On the first call, the temporary memory
  * is sized. On the second call, the sorting is actually performed. The sorted data may not actually
  * lie in \a d_sorted_* because of the double buffers, but this sorting seems to be more efficient.
  * The user should accordingly swap the input and output arrays if the returned values are true.
  */
-<<<<<<< HEAD
-hipError_t gpu_nlist_morton_sort(uint64_t *d_morton_types,
-                                  uint64_t *d_morton_types_alt,
-                                  unsigned int *d_map_tree_pid,
-                                  unsigned int *d_map_tree_pid_alt,
-                                  void *d_tmp_storage,
-                                  size_t &tmp_storage_bytes,
-                                  bool &swap_morton,
-                                  bool &swap_map,
-                                  const unsigned int Ntot,
-                                  const unsigned int n_type_bits)
-    {
-    // initialize memory as "double buffered"
-    hipcub::DoubleBuffer<uint64_t> d_keys(d_morton_types, d_morton_types_alt);
-    hipcub::DoubleBuffer<unsigned int> d_vals(d_map_tree_pid, d_map_tree_pid_alt);
-
-    // on the first pass, this just sizes the temporary storage
-    // on the second pass, it actually does the radix sort
-    hipcub::DeviceRadixSort::SortPairs(d_tmp_storage,
-                                    tmp_storage_bytes,
-                                    d_keys,
-                                    d_vals,
-                                    Ntot,
-                                    0,
-                                    MORTON_CODE_BITS+n_type_bits);
-=======
 uchar2 gpu_nlist_sort_types(void *d_tmp,
                             size_t &tmp_bytes,
                             unsigned int *d_types,
@@ -250,7 +167,6 @@
 
     // we counted number of bits to sort, so the range of bit indexes is [0,num_bits)
     cub::DeviceRadixSort::SortPairs(d_tmp, tmp_bytes, d_keys, d_vals, N, 0, num_bits);
->>>>>>> 50bb2378
 
     uchar2 swap = make_uchar2(0,0);
     if (d_tmp != NULL)
@@ -259,12 +175,7 @@
         swap.x = (d_keys.selector == 0);
         swap.y = (d_vals.selector == 0);
         }
-<<<<<<< HEAD
-
-    return hipSuccess;
-=======
     return swap;
->>>>>>> 50bb2378
     }
 
 //! Kernel to count the number of each particle type.
@@ -297,157 +208,12 @@
     if (idx >= N)
         return;
 
-<<<<<<< HEAD
-    // get what type of leaf I am
-    unsigned int total_bins = 0;
-    int leaf_type = -1;
-    unsigned int max_idx = Ntot;
-    for (unsigned int cur_type=0; leaf_type == -1 && cur_type < ntypes; ++cur_type)
-        {
-        total_bins += (d_num_per_type[cur_type] + NLIST_GPU_PARTICLES_PER_LEAF - 1)/NLIST_GPU_PARTICLES_PER_LEAF;
-
-        if (idx < total_bins)
-            {
-            leaf_type = cur_type;
-            for (unsigned int next_type=cur_type+1; next_type < ntypes; ++next_type)
-                {
-                if (d_type_head[next_type])
-                    {
-                    max_idx = d_type_head[next_type] - 1;
-                    break; // quit out of this inner loop once a match is found
-                    }
-                }
-            break; // quit the outer loop
-            }
-        }
-
-    // get the starting particle index assuming naive leaf structure, and then subtract offset to eliminate "holes"
-    unsigned int start_idx = idx*NLIST_GPU_PARTICLES_PER_LEAF - d_leaf_offset[leaf_type];
-    unsigned int end_idx = (max_idx - start_idx > NLIST_GPU_PARTICLES_PER_LEAF) ? start_idx + NLIST_GPU_PARTICLES_PER_LEAF : max_idx;
-
-
-    // upper also holds the skip value, but we have no idea what this is right now
-    Scalar4 upper = d_pos[ d_map_tree_pid[start_idx] ];
-    upper.w = 0.0f;
-
-    // lower holds the particle number, we have one already
-    Scalar4 lower = upper;
-    unsigned int npart = 1;
-
-    for (unsigned int cur_p=start_idx+1; cur_p < end_idx; ++cur_p)
-        {
-        Scalar4 cur_pos = d_pos[ d_map_tree_pid[cur_p] ];
-
-        // merge the boxes together
-        if (cur_pos.x < lower.x) lower.x = cur_pos.x;
-        if (cur_pos.x > upper.x) upper.x = cur_pos.x;
-
-        if (cur_pos.y < lower.y) lower.y = cur_pos.y;
-        if (cur_pos.y > upper.y) upper.y = cur_pos.y;
-
-        if (cur_pos.z < lower.z) lower.z = cur_pos.z;
-        if (cur_pos.z > upper.z) upper.z = cur_pos.z;
-
-        ++npart;
-        }
-
-    d_tree_aabbs[2*idx] = upper;
-    d_tree_aabbs[2*idx + 1] = make_scalar4(lower.x, lower.y, lower.z, __int_as_scalar(npart << 1));
-
-    // take logical AND with the 30 bit mask for the morton codes to extract just the morton code
-    // no sense swinging around 64 bit integers anymore
-    d_morton_codes_red[idx] = (unsigned int)(d_morton_types[start_idx] & MORTON_TYPE_MASK_64);
-
-    // fill the parent/sib relationships as if everything is a single leaf at first, to be overridden by hierarchy gen
-    // when this is not the case
-    d_tree_parent_sib[idx] = make_uint2(idx, idx << 1);
-    }
-
-/*!
- * \param d_tree_aabbs Flat array holding all AABBs for the tree
- * \param d_morton_codes_red The Morton codes corresponding to the merged leafs
- * \param d_tree_parent_sib Parent and sibling indexes for all nodes
- * \param d_morton_types Morton-code type keys for all particles
- * \param d_pos Particle positions
- * \param d_num_per_type Number of particles per type
- * \param ntypes Number of particle types
- * \param d_map_tree_pid Sorted particle order (maps local index to ParticleData index)
- * \param d_leaf_offset Amount to subtract from the expected leaf starting index to make an array with no holes by type
- * \param d_type_head Index to first type and leaf ordered particles by type
- * \param Ntot Total number of keys to sort
- * \param nleafs Number of leaf nodes
- *
- * \returns hipSuccess on completion
- */
-hipError_t gpu_nlist_merge_particles(Scalar4 *d_tree_aabbs,
-                                      uint32_t *d_morton_codes_red,
-                                      uint2 *d_tree_parent_sib,
-                                      const uint64_t *d_morton_types,
-                                      const Scalar4 *d_pos,
-                                      const unsigned int *d_num_per_type,
-                                      const unsigned int ntypes,
-                                      const unsigned int *d_map_tree_pid,
-                                      const unsigned int *d_leaf_offset,
-                                      const unsigned int *d_type_head,
-                                      const unsigned int Ntot,
-                                      const unsigned int nleafs,
-                                      const unsigned int block_size)
-    {
-    static unsigned int max_block_size = UINT_MAX;
-    if (max_block_size == UINT_MAX)
-        {
-        hipFuncAttributes attr;
-        hipFuncGetAttributes(&attr, (const void *)gpu_nlist_merge_particles_kernel);
-        max_block_size = attr.maxThreadsPerBlock;
-        }
-
-    int run_block_size = min(block_size,max_block_size);
-
-    hipLaunchKernelGGL((gpu_nlist_merge_particles_kernel), dim3(nleafs/run_block_size + 1), dim3(block_size), 0, 0, d_tree_aabbs,
-                                                                                d_morton_codes_red,
-                                                                                d_tree_parent_sib,
-                                                                                d_morton_types,
-                                                                                d_pos,
-                                                                                d_num_per_type,
-                                                                                ntypes,
-                                                                                d_map_tree_pid,
-                                                                                d_leaf_offset,
-                                                                                d_type_head,
-                                                                                Ntot,
-                                                                                nleafs);
-    return hipSuccess;
-    }
-
-//! Computes the longest common prefix between Morton codes
-/*!
- * \param d_morton_codes Array of Morton codes
- * \param i First Morton code index
- * \param j Second Morton code index
- * \param min_idx The smallest index considered "in range" (inclusive)
- * \param max_idx The last index considered "in range" (inclusive)
- *
- * \returns number of bits shared between the Morton codes of i and j
- *
- * delta(i,j) is defined as the largest number of bits shared between Morton codes i and j. When the Morton codes are
- * sorted, this implies delta(i',j') >= delta(i,j) for any i',j' in [i,j]. If i and j lie outside
- * of the range of Morton codes corresponding to this tree, then it always returns -1. If the Morton codes for i and j
- * are identical, then the longest prefix of i and j is used as a tie breaker.
- */
-__device__ inline int delta(const uint32_t *d_morton_codes,
-                            const int i,
-                            const int j,
-                            const int min_idx,
-                            const int max_idx)
-    {
-    assert(i >= min_idx && i <= max_idx);
-=======
     // my type
     const unsigned int type = d_types[idx];
     // look to left if not first
     const unsigned int left = (idx > 0) ? d_types[idx-1] : NeighborListTypeSentinel;
     // look to right if not last
     const unsigned int right = (idx < N-1) ? d_types[idx+1] : NeighborListTypeSentinel;
->>>>>>> 50bb2378
 
     // if left is not same as self (or idx == 0 by use of sentinel), this is the first index in the type
     if (left != type && type < ntypes)
@@ -483,130 +249,21 @@
     thrust::fill(thrust::device, d_first, d_first+ntypes, NeighborListTypeSentinel);
     cudaMemset(d_last, 0, sizeof(unsigned int)*ntypes);
 
-<<<<<<< HEAD
-    unsigned int node_idx = idx;
-    unsigned int origin = 0;
-    unsigned int end = 0;
-
-    unsigned int cur_type=0;
-    unsigned int active_types=0;
-    for (cur_type=0; cur_type < ntypes; ++cur_type)
-        {
-        // current min index is the previous max index
-        min_idx = max_idx;
-        // max index adds the number of internal nodes in this type (nleaf - 1)
-        const unsigned int cur_nleaf = (d_num_per_type[cur_type] + NLIST_GPU_PARTICLES_PER_LEAF - 1)/NLIST_GPU_PARTICLES_PER_LEAF;
-        if (cur_nleaf > 0)
-            {
-            max_idx += cur_nleaf-1;
-            ++active_types;
-            }
-
-        // we break the loop if we are in range
-        if (idx < max_idx)
-            {
-            // decrement by 1 to get this back into the number we really need
-            --active_types;
-
-            // now, we repurpose the min and max index to now correspond to the *leaf* index.
-            // the min index is the minimum *leaf* index
-            origin = min_idx + active_types;
-            end = max_idx + active_types;
-            node_idx += active_types;
-            break;
-            }
-        }
-
-    // enact the magical split determining
-    uint3 range_split = determineRangeSplit(d_morton_codes, origin, end, node_idx);
-    unsigned int first = range_split.x;
-    unsigned int last = range_split.y;
-    unsigned int split = range_split.z;
-
-    uint2 children;
-    // set the children, shifting ahead by nleafs - cur_type to account for leaf shifting
-    // this factor comes out from resetting 0 = N_leaf,i each time, and then remapping this to
-    // an internal node
-    children.x = (split == first) ? split : (nleafs - active_types + split);
-    children.y = ((split + 1) == last) ? (split + 1) : nleafs - active_types + split + 1;
-
-    uint2 parent_sib;
-    parent_sib.x = nleafs + idx;
-
-    // encode the sibling as the right child
-    parent_sib.y = children.y << 1;
-    parent_sib.y |= 1;
-
-    d_tree_parent_sib[children.x] = parent_sib;
-
-    // encode the sibling as the left child
-    parent_sib.y = children.x << 1;
-    d_tree_parent_sib[children.y] = parent_sib;
-
-    // root is always number "zero", but only it can set its parent / sibling
-    // we mark both of these as the root for traversing, since only the root node
-    // will be its own sibling
-    if (node_idx == origin)
-        {
-        parent_sib.x = nleafs + idx;
-        parent_sib.y = (nleafs + idx) << 1;
-
-        d_tree_parent_sib[nleafs + idx] = parent_sib;
-        }
-    }
-
-/*!
- * \param d_tree_parent_sib Parent and sibling for each node in the tree
- * \param d_morton_codes Morton codes for each leaf node
- * \param d_num_per_type Number of particles per type
- * \param ntypes Number of types
- * \param nleafs Number of leafs
- * \param block_size Requested thread block size
- *
- * \returns hipSuccess on completion
- */
-hipError_t gpu_nlist_gen_hierarchy(uint2 *d_tree_parent_sib,
-                                    const uint32_t *d_morton_codes,
-                                    const unsigned int *d_num_per_type,
-                                    const unsigned int ntypes,
-                                    const unsigned int nleafs,
-                                    const unsigned int ninternal,
-                                    const unsigned int block_size)
-    {
     static unsigned int max_block_size = UINT_MAX;
     if (max_block_size == UINT_MAX)
         {
-        hipFuncAttributes attr;
-        hipFuncGetAttributes(&attr, (const void *)gpu_nlist_gen_hierarchy_kernel);
-=======
-    static unsigned int max_block_size = UINT_MAX;
-    if (max_block_size == UINT_MAX)
-        {
         cudaFuncAttributes attr;
         cudaFuncGetAttributes(&attr, (const void *)gpu_nlist_count_types_kernel);
->>>>>>> 50bb2378
         max_block_size = attr.maxThreadsPerBlock;
         }
 
     int run_block_size = min(block_size,max_block_size);
-<<<<<<< HEAD
-
-    // one thread per internal node
-    hipLaunchKernelGGL((gpu_nlist_gen_hierarchy_kernel), dim3(ninternal/run_block_size + 1), dim3(run_block_size), 0, 0, d_tree_parent_sib,
-                                                                                     d_morton_codes,
-                                                                                     d_num_per_type,
-                                                                                     ntypes,
-                                                                                     nleafs,
-                                                                                     ninternal);
-    return hipSuccess;
-=======
     gpu_nlist_count_types_kernel<<<N/run_block_size + 1, run_block_size>>>(d_first,
                                                                            d_last,
                                                                            d_types,
                                                                            ntypes,
                                                                            N);
     return cudaSuccess;
->>>>>>> 50bb2378
     }
 
 //! Kernel to copy the particle indexes into traversal order
@@ -624,669 +281,8 @@
                                                  const unsigned int *d_primitives,
                                                  const unsigned int N)
     {
-<<<<<<< HEAD
-    const unsigned int idx = blockDim.x * blockIdx.x + threadIdx.x;
-
-    if (idx >= nleafs)
-        return;
-
-    // okay, first we start from the leaf and set my bounding box
-    Scalar4 cur_upper = d_tree_aabbs[2*idx];
-    Scalar4 cur_lower = d_tree_aabbs[2*idx+1];
-
-    // zero the counters for internal nodes
-    cur_upper.w = 0.0f;
-    cur_lower.w = 0.0f;
-
-    unsigned int cur_node = idx;
-    unsigned int lock_key = 0;
-    do
-        {
-        uint2 cur_parent_sib = d_tree_parent_sib[cur_node];
-        unsigned int cur_parent = cur_parent_sib.x;
-
-        // if the current sibling is a right child, then the current node is a left child
-        bool cur_is_left = (cur_parent_sib.y & 1);
-
-        unsigned int cur_sibling = cur_parent_sib.y >> 1;
-
-        // first we compute the skip for this node always
-        // back track up the tree until you find a left child
-        // we have a check in place so that we don't stall on the root node
-        uint2 backtrack = cur_parent_sib;
-        while (!(backtrack.y & 1) && backtrack.x != (backtrack.y >> 1))
-            {
-            backtrack = d_tree_parent_sib[backtrack.x];
-            }
-        // then, the skip is to the sibling of that node, or else to quit
-        if (backtrack.y & 1)
-            {
-            d_tree_aabbs[2*cur_node].w = __int_as_scalar(backtrack.y >> 1);
-            }
-        else
-            {
-            d_tree_aabbs[2*cur_node].w = __int_as_scalar(-1);
-            }
-
-        // then, we do an atomicAdd on the lock to see if we need to process the parent AABBs
-        // check to make sure the parent is bigger than nleafs, or else the node lock always fails
-        // so that we terminate the thread
-        lock_key = (cur_parent >= nleafs) ? atomicAdd(d_node_locks + cur_parent - nleafs, 1) : 0;
-
-        // process the node
-        if (lock_key == 1)
-            {
-            // compute the max upper bound
-            Scalar4 sib_upper = d_tree_aabbs[2*cur_sibling];
-            if (sib_upper.x > cur_upper.x) cur_upper.x = sib_upper.x;
-            if (sib_upper.y > cur_upper.y) cur_upper.y = sib_upper.y;
-            if (sib_upper.z > cur_upper.z) cur_upper.z = sib_upper.z;
-            d_tree_aabbs[2*cur_parent] = cur_upper;
-
-            // compute the min lower bound
-            Scalar4 sib_lower = d_tree_aabbs[2*cur_sibling+1];
-            if (sib_lower.x < cur_lower.x) cur_lower.x = sib_lower.x;
-            if (sib_lower.y < cur_lower.y) cur_lower.y = sib_lower.y;
-            if (sib_lower.z < cur_lower.z) cur_lower.z = sib_lower.z;
-
-            // this must always be some internal node, so stash the left child of this node here
-            unsigned int left_child_masked = ((cur_is_left ? cur_node : cur_sibling) << 1) | 1;
-            cur_lower.w = __int_as_scalar( left_child_masked );
-
-            d_tree_aabbs[2*cur_parent+1] = cur_lower;
-
-            // bump the current node one level
-            cur_node = cur_parent;
-            }
-        }
-    while (lock_key == 1);
-
-    }
-
-/*!
- * \param d_node_locks Atomic flags identifying when node has been visited
- * \param d_tree_aabbs AABB array for all tree nodes
- * \param d_tree_parent_sib Parent and sibling indexes of each node
- * \param ntypes Number of particle types
- * \param nleafs Number of leaf nodes
- * \param block_size Requested thread block size
- *
- * \returns hipSuccess on completion
- */
-hipError_t gpu_nlist_bubble_aabbs(unsigned int *d_node_locks,
-                                   Scalar4 *d_tree_aabbs,
-                                   const uint2 *d_tree_parent_sib,
-                                   const unsigned int ntypes,
-                                   const unsigned int nleafs,
-                                   const unsigned int ninternal,
-                                   const unsigned int block_size)
-    {
-    hipMemset(d_node_locks, 0, sizeof(unsigned int)*ninternal);
-
-    hipLaunchKernelGGL((gpu_nlist_bubble_aabbs_kernel), dim3(nleafs/block_size + 1), dim3(block_size), 0, 0, d_node_locks,
-                                                                         d_tree_aabbs,
-                                                                         d_tree_parent_sib,
-                                                                         ntypes,
-                                                                         nleafs);
-
-    return hipSuccess;
-    }
-
-//! Kernel to rearrange particle data into leaf order for faster traversal
-/*!
- * \param d_leaf_xyzf Particle xyz coordinates + particle id in leaf order
- * \param d_leaf_db Particle diameter and body id in leaf order
- * \param d_pos Particle positions
- * \param d_diameter Particle diameters
- * \param d_body Particle body ids
- * \param d_map_tree_pid ParticleData indexes corresponding to a leaf particle id
- * \param Ntot Number of particles owned by this rank
- *
- * \b Implementation
- * One thread per particle is called. Writes are coalesced by writing in leaf order, and reading in a scattered way.
- */
-__global__ void gpu_nlist_move_particles_kernel(Scalar4 *d_leaf_xyzf,
-                                                Scalar2 *d_leaf_db,
-                                                const Scalar4 *d_pos,
-                                                const Scalar *d_diameter,
-                                                const unsigned int *d_body,
-                                                const unsigned int *d_map_tree_pid,
-                                                const unsigned int Ntot)
-    {
-    // get thread index
-    const unsigned int idx = blockDim.x * blockIdx.x + threadIdx.x;
-
-    // one thread per particle
-    if (idx >= Ntot)
-        return;
-
-    // read and write particle data
-    unsigned int p_idx = d_map_tree_pid[idx];
-    Scalar4 pos_i = d_pos[p_idx];
-    d_leaf_xyzf[idx] = make_scalar4(pos_i.x, pos_i.y, pos_i.z, __int_as_scalar(p_idx));
-
-    Scalar2 db = make_scalar2(d_diameter[p_idx], __int_as_scalar(d_body[p_idx]));
-    d_leaf_db[idx] = db;
-    }
-
-/*!
- * \param d_leaf_xyzf Particle xyz coordinates + particle id in leaf order
- * \param d_leaf_db Particle diameter and body id in leaf order
- * \param d_pos Particle positions
- * \param d_diameter Particle diameters
- * \param d_body Particle body ids
- * \param d_map_tree_pid ParticleData indexes corresponding to a leaf particle id
- * \param Ntot Number of particles owned by this rank
- * \param block_size Requested thread block size
- *
- * \returns hipSuccess on completion
- */
-hipError_t gpu_nlist_move_particles(Scalar4 *d_leaf_xyzf,
-                                     Scalar2 *d_leaf_db,
-                                     const Scalar4 *d_pos,
-                                     const Scalar *d_diameter,
-                                     const unsigned int *d_body,
-                                     const unsigned int *d_map_tree_pid,
-                                     const unsigned int Ntot,
-                                     const unsigned int block_size)
-    {
-    static unsigned int max_block_size = UINT_MAX;
-    if (max_block_size == UINT_MAX)
-        {
-        hipFuncAttributes attr;
-        hipFuncGetAttributes(&attr, (const void *)gpu_nlist_move_particles_kernel);
-        max_block_size = attr.maxThreadsPerBlock;
-        }
-
-    int run_block_size = min(block_size,max_block_size);
-
-    hipLaunchKernelGGL((gpu_nlist_move_particles_kernel), dim3(Ntot/run_block_size + 1), dim3(run_block_size), 0, 0, d_leaf_xyzf,
-                                                                                 d_leaf_db,
-                                                                                 d_pos,
-                                                                                 d_diameter,
-                                                                                 d_body,
-                                                                                 d_map_tree_pid,
-                                                                                 Ntot);
-    return hipSuccess;
-    }
-
-
-//! Kernel for traversing tree to generate neighbor list
-/*!
- * \param d_nlist Neighbor list for writing
- * \param d_n_neigh Number of neighbors per particle
- * \param d_last_updated_pos Records current particle positions
- * \param d_conditions Store overflow condition by type
- * \param d_Nmax Maximum number of neighbors allocated by type
- * \param d_head_list Indexes for writing into neighbor list
- * \param N Number of particles
- * \param nghosts Number of ghost particles
- * \param d_map_tree_pid Map leaf index to local particle index
- * \param d_leaf_offset Offset for reading leaf particles by type
- * \param d_tree_roots Index for tree root by type
- * \param d_tree_aabbs Tree AABBs
- * \param nleafs Total number of leafs
- * \param d_leaf_xyzf Leaf position-id array
- * \param d_leaf_db Leaf diameter-body array
- * \param d_pos Particle positions
- * \param d_image_list Translation vectors to check for traversal
- * \param nimages Number of translation vectors to check
- * \param d_r_cut Cutoff radius by type r_cut(i,j)
- * \param r_buff Buffer around cutoff radius
- * \param max_diam Maximum diameter attained by a particle for diameter shifting
- * \param ntypes Number of particle types
- *
- * \b Implementation
- * One thread is launched per particle, but the threads operate on particles in leaf order rather than ParticleData
- * order in order to minimize divergence within a warp (particles in the same leaf should intersect similar parts of the
- * tree). Each thread iterates on the particle types (trees) and queries on all translation vectors using a stackless
- * search. When the query AABB intersects a node AABB, the node AABB is checked to be an internal node or a leaf node.
- * If an internal node, then the traversal advances to that node's left child. If a leaf node, the leaf particles are
- * tested directly to be included in the neighbor list. The node then advances along that leaf node's rope. If the AABB
- * is not intersected, the traversal advances along the rope. This process proceeds until a rope signals that the
- * traversal is complete.
- */
-template<unsigned char flags>
-__global__ void gpu_nlist_traverse_tree_kernel(unsigned int *d_nlist,
-                                               unsigned int *d_n_neigh,
-                                               Scalar4 *d_last_updated_pos,
-                                               unsigned int *d_conditions,
-                                               const unsigned int *d_Nmax,
-                                               const unsigned int *d_head_list,
-                                               const unsigned int N,
-                                               const unsigned int nghosts,
-                                               const unsigned int *d_map_tree_pid,
-                                               const unsigned int *d_leaf_offset,
-                                               const unsigned int *d_tree_roots,
-                                               const Scalar4 *d_tree_aabbs,
-                                               const unsigned int nleafs,
-                                               const Scalar4 *d_leaf_xyzf,
-                                               const Scalar2 *d_leaf_db,
-                                               const Scalar4 *d_pos,
-                                               const Scalar3 *d_image_list,
-                                               const unsigned int nimages,
-                                               const Scalar *d_r_cut,
-                                               const Scalar r_buff,
-                                               const Scalar max_diam,
-                                               const unsigned int ntypes)
-    {
-    bool filter_body = flags & 1;
-    bool diameter_shift = flags & 2;
-
-    // cache the r_listsq parameters into shared memory
-    const Index2D typpair_idx(ntypes);
-    const unsigned int num_typ_parameters = typpair_idx.getNumElements();
-
-    // shared data for per type pair parameters
-    HIP_DYNAMIC_SHARED( unsigned char, s_data)
-
-    // pointer for the r_listsq data
-    Scalar *s_r_list = (Scalar *)(&s_data[0]);
-    unsigned int *s_Nmax = (unsigned int *)(&s_data[sizeof(Scalar)*num_typ_parameters]);
-    unsigned int *s_leaf_offset = (unsigned int *)(&s_data[sizeof(Scalar)*num_typ_parameters + sizeof(unsigned int)*ntypes]);
-
-    // load in the per type pair r_list
-    for (unsigned int cur_offset = 0; cur_offset < num_typ_parameters; cur_offset += blockDim.x)
-        {
-        if (cur_offset + threadIdx.x < num_typ_parameters)
-            {
-            Scalar r_cut = d_r_cut[cur_offset + threadIdx.x];
-            // force the r_list(i,j) to a skippable value if r_cut(i,j) is skippable
-            s_r_list[cur_offset + threadIdx.x] = (r_cut > Scalar(0.0)) ? r_cut+r_buff : Scalar(-1.0);
-            }
-
-        if (cur_offset + threadIdx.x < ntypes)
-            {
-            s_Nmax[cur_offset + threadIdx.x] = d_Nmax[cur_offset + threadIdx.x];
-            s_leaf_offset[cur_offset + threadIdx.x] = d_leaf_offset[cur_offset + threadIdx.x];
-            }
-        }
-    __syncthreads();
-
-
-    // compute the particle index this thread operates on
-    const unsigned int idx = blockDim.x * blockIdx.x + threadIdx.x;
-
-    // quit now if this thread is processing past the end of the leaf list
-    if (idx >= (N+nghosts))
-        return;
-
-    // read in the current position
-    unsigned int my_pidx = d_map_tree_pid[idx];
-    // we only process particles owned by this processor for neighbors
-    if (my_pidx >= N)
-        return;
-
-    const Scalar4 postype_i = __ldg(d_pos + my_pidx);
-    const Scalar3 pos_i = make_scalar3(postype_i.x, postype_i.y, postype_i.z);
-    const unsigned int type_i = __scalar_as_int(postype_i.w);
-
-    // fetch the diameter and body out of the leaf texture since it's bound anyway
-    const Scalar2 db_i = __ldg(d_leaf_db + idx);
-    const Scalar diam_i = db_i.x;
-    const unsigned int body_i = __scalar_as_int(db_i.y);
-
-    const unsigned int nlist_head_i = __ldg(d_head_list + my_pidx);
-
-    unsigned int n_neigh_i = 0;
-    for (unsigned int cur_pair_type=0; cur_pair_type < ntypes; ++cur_pair_type)
-        {
-        // Check primary box
-        const Scalar r_cut_i = s_r_list[typpair_idx(type_i,cur_pair_type)];
-
-        // Skip this tree type if it is not needed
-        if (r_cut_i <= Scalar(0.0))
-            continue;
-
-        // stash the r_cutsq before any diameter shifting
-        const Scalar r_cutsq_i = r_cut_i*r_cut_i;
-
-        // the rlist to use for the AABB search has to be at least as big as the biggest diameter
-        Scalar r_list_i = r_cut_i;
-        if (diameter_shift)
-            r_list_i += max_diam - Scalar(1.0);
-
-        const unsigned int cur_tree_root = d_tree_roots[cur_pair_type];
-        // skip this type if we don't have it
-        if (cur_tree_root == NLIST_GPU_INVALID_NODE)
-            continue;
-
-        for (unsigned int cur_image = 0; cur_image < nimages; ++cur_image)
-            {
-            const Scalar3 pos_i_image = pos_i + d_image_list[cur_image];
-            const Scalar3 aabb_upper = make_scalar3(pos_i_image.x + r_list_i,
-                                                    pos_i_image.y + r_list_i,
-                                                    pos_i_image.z + r_list_i);
-            const Scalar3 aabb_lower = make_scalar3(pos_i_image.x - r_list_i,
-                                                    pos_i_image.y - r_list_i,
-                                                    pos_i_image.z - r_list_i);
-
-            // stackless search
-            int cur_node_idx = cur_tree_root;
-            while (cur_node_idx > -1)
-                {
-                const Scalar4 upper_rope = __ldg(d_tree_aabbs + 2*cur_node_idx);
-                const Scalar4 lower_np = __ldg(d_tree_aabbs + 2*cur_node_idx+1);
-
-                if (!(aabb_upper.x < lower_np.x
-                      || aabb_lower.x > upper_rope.x
-                      || aabb_upper.y < lower_np.y
-                      || aabb_lower.y > upper_rope.y
-                      || aabb_upper.z < lower_np.z
-                      || aabb_lower.z > upper_rope.z))
-                    {
-                    const unsigned int np_child_masked = __scalar_as_int(lower_np.w);
-
-                    if(!(np_child_masked & 1))
-                        {
-                        // leaf node
-                        // all leaves must have at least 1 particle, so we can use this to decide
-                        const unsigned int node_head = NLIST_GPU_PARTICLES_PER_LEAF*cur_node_idx - s_leaf_offset[cur_pair_type];
-                        const unsigned int n_part = np_child_masked >> 1;
-                        for (unsigned int cur_p = node_head; cur_p < node_head + n_part; ++cur_p)
-                            {
-                            // neighbor j
-                            const Scalar4 cur_xyzf = __ldg(d_leaf_xyzf + cur_p);
-                            const Scalar3 pos_j = make_scalar3(cur_xyzf.x, cur_xyzf.y, cur_xyzf.z);
-                            const unsigned int j = __scalar_as_int(cur_xyzf.w);
-
-                            const Scalar2 cur_db = __ldg(d_leaf_db + cur_p);
-                            const Scalar diam_j = cur_db.x;
-                            const unsigned int body_j = __scalar_as_int(cur_db.y);
-
-                            bool excluded = (my_pidx == j);
-
-                            if (filter_body && body_i != 0xffffffff)
-                                excluded = excluded | (body_i == body_j);
-
-                            if (!excluded)
-                                {
-                                // now we can trim down the actual particles based on diameter
-                                // compute the shift for the cutoff if not excluded
-                                Scalar sqshift = Scalar(0.0);
-                                if (diameter_shift)
-                                    {
-                                    const Scalar delta = (diam_i + diam_j) * Scalar(0.5) - Scalar(1.0);
-                                    // r^2 < (r_list + delta)^2
-                                    // r^2 < r_listsq + delta^2 + 2*r_list*delta
-                                    sqshift = (delta + Scalar(2.0) * r_cut_i) * delta;
-                                    }
-
-                                // compute distance and wrap back into box
-                                Scalar3 drij = pos_j - pos_i_image;
-                                Scalar dr2 = dot(drij,drij);
-
-                                if (dr2 <= (r_cutsq_i + sqshift))
-                                    {
-                                    if (n_neigh_i < s_Nmax[type_i])
-                                        {
-                                        d_nlist[nlist_head_i + n_neigh_i] = j;
-                                        }
-                                    ++n_neigh_i;
-                                    }
-                                }
-                            }
-
-                        // leaf nodes always move to their rope
-                        cur_node_idx = __scalar_as_int(upper_rope.w);
-                        }
-                    else
-                        {
-                        // internal node, take left child
-                        cur_node_idx = (np_child_masked >> 1);
-                        }
-                    }
-                else
-                    {
-                    cur_node_idx = __scalar_as_int(upper_rope.w); // no overlap, rope ahead
-                    }
-                } // end stackless search
-            } // end loop over images
-        } // end loop over pair types
-
-    // could try reordering by idx instead of pidx, but that seems to not make much difference in microbenchmarking.
-    d_n_neigh[my_pidx] = n_neigh_i;
-    d_last_updated_pos[my_pidx] = make_scalar4(pos_i.x, pos_i.y, pos_i.z, __scalar_as_int(type_i));
-
-    // update the number of neighbors for this type if allocated memory is exceeded
-    if (n_neigh_i >= s_Nmax[type_i])
-        atomicMax(&d_conditions[type_i], n_neigh_i);
-    }
-
-/*!
- * \param d_nlist Neighbor list for writing
- * \param d_n_neigh Number of neighbors per particle
- * \param d_last_updated_pos Records current particle positions
- * \param d_conditions Store overflow condition by type
- * \param d_Nmax Maximum number of neighbors allocated by type
- * \param d_head_list Indexes for writing into neighbor list
- * \param N Number of particles
- * \param nghosts Number of ghost particles
- * \param d_map_tree_pid Map leaf index to local particle index
- * \param d_leaf_offset Offset for reading leaf particles by type
- * \param d_tree_roots Index for tree root by type
- * \param d_tree_aabbs Tree AABBs
- * \param nleafs Total number of leafs
- * \param d_leaf_xyzf Leaf position-id array
- * \param d_leaf_db Leaf diameter-body array
- * \param d_pos Particle positions
- * \param d_image_list Translation vectors to check for traversal
- * \param nimages Number of translation vectors to check
- * \param d_r_cut Cutoff radius by type r_cut(i,j)
- * \param r_buff Buffer around cutoff radius
- * \param max_diam Maximum diameter attained by a particle for diameter shifting
- * \param ntypes Number of particle types
- * \param filter_body True if body filtering is enabled
- * \param diameter_shift True if rcut(i,j) should be shifted by the particle diameters
- * \param compute_capability Compute capability of the GPU (in 20, 30, 35 format)
- * \param block_size Requested thread block size
- *
- * \returns hipSuccess on completion
- * \returns hipError_t on failure to texture bind
- *
- * \note Kernel calls are templated on body filtering and diameter shifting for optimization.
- * \note One thread is called for all leaf particles. Some of these threads will die because they correspond to ghost
- *       particles not owned by the rank. Because the leaf particles are sorted, there is no easy way to skip these
- *       particles, and this inefficiency is assumed to be relatively small.
- */
-hipError_t gpu_nlist_traverse_tree(unsigned int *d_nlist,
-                                    unsigned int *d_n_neigh,
-                                    Scalar4 *d_last_updated_pos,
-                                    unsigned int *d_conditions,
-                                    const unsigned int *d_Nmax,
-                                    const unsigned int *d_head_list,
-                                    const unsigned int N,
-                                    const unsigned int nghosts,
-                                    const unsigned int *d_map_tree_pid,
-                                    const unsigned int *d_leaf_offset,
-                                    const unsigned int *d_tree_roots,
-                                    const Scalar4 *d_tree_aabbs,
-                                    const unsigned int nleafs,
-                                    const unsigned int ninternal,
-                                    const unsigned int nnodes,
-                                    const Scalar4 *d_leaf_xyzf,
-                                    const Scalar2 *d_leaf_db,
-                                    const Scalar4 *d_pos,
-                                    const Scalar3 *d_image_list,
-                                    const unsigned int nimages,
-                                    const Scalar *d_r_cut,
-                                    const Scalar r_buff,
-                                    const Scalar max_diam,
-                                    const unsigned int ntypes,
-                                    bool filter_body,
-                                    bool diameter_shift,
-                                    const unsigned int block_size)
-    {
-    // shared memory = r_list + Nmax
-    Index2D typpair_idx(ntypes);
-    unsigned int shared_size = sizeof(Scalar)*typpair_idx.getNumElements() + 2*sizeof(unsigned int)*ntypes;
-
-    if (!filter_body && !diameter_shift)
-        {
-        static unsigned int max_block_size = UINT_MAX;
-        if (max_block_size == UINT_MAX)
-            {
-            hipFuncAttributes attr;
-            hipFuncGetAttributes(&attr, reinterpret_cast<const void *>(&gpu_nlist_traverse_tree_kernel<0>));
-            max_block_size = attr.maxThreadsPerBlock;
-            }
-
-        int run_block_size = min(block_size,max_block_size);
-        int nblocks = (N+nghosts)/run_block_size + 1;
-        hipLaunchKernelGGL((gpu_nlist_traverse_tree_kernel<0>), dim3(nblocks), dim3(run_block_size), shared_size, 0, d_nlist,
-                                                                                    d_n_neigh,
-                                                                                    d_last_updated_pos,
-                                                                                    d_conditions,
-                                                                                    d_Nmax,
-                                                                                    d_head_list,
-                                                                                    N,
-                                                                                    nghosts,
-                                                                                    d_map_tree_pid,
-                                                                                    d_leaf_offset,
-                                                                                    d_tree_roots,
-                                                                                    d_tree_aabbs,
-                                                                                    nleafs,
-                                                                                    d_leaf_xyzf,
-                                                                                    d_leaf_db,
-                                                                                    d_pos,
-                                                                                    d_image_list,
-                                                                                    nimages,
-                                                                                    d_r_cut,
-                                                                                    r_buff,
-                                                                                    max_diam,
-                                                                                    ntypes);
-        }
-    else if (filter_body && !diameter_shift)
-        {
-        static unsigned int max_block_size = UINT_MAX;
-        if (max_block_size == UINT_MAX)
-            {
-            hipFuncAttributes attr;
-            hipFuncGetAttributes(&attr, reinterpret_cast<const void *>(&gpu_nlist_traverse_tree_kernel<1>));
-            max_block_size = attr.maxThreadsPerBlock;
-            }
-
-        int run_block_size = min(block_size,max_block_size);
-        int nblocks = (N+nghosts)/run_block_size + 1;
-        hipLaunchKernelGGL((gpu_nlist_traverse_tree_kernel<1>), dim3(nblocks), dim3(run_block_size), shared_size, 0, d_nlist,
-                                                                                    d_n_neigh,
-                                                                                    d_last_updated_pos,
-                                                                                    d_conditions,
-                                                                                    d_Nmax,
-                                                                                    d_head_list,
-                                                                                    N,
-                                                                                    nghosts,
-                                                                                    d_map_tree_pid,
-                                                                                    d_leaf_offset,
-                                                                                    d_tree_roots,
-                                                                                    d_tree_aabbs,
-                                                                                    nleafs,
-                                                                                    d_leaf_xyzf,
-                                                                                    d_leaf_db,
-                                                                                    d_pos,
-                                                                                    d_image_list,
-                                                                                    nimages,
-                                                                                    d_r_cut,
-                                                                                    r_buff,
-                                                                                    max_diam,
-                                                                                    ntypes);
-        }
-    else if (!filter_body && diameter_shift)
-        {
-        static unsigned int max_block_size = UINT_MAX;
-        if (max_block_size == UINT_MAX)
-            {
-            hipFuncAttributes attr;
-            hipFuncGetAttributes(&attr, reinterpret_cast<const void *>(&gpu_nlist_traverse_tree_kernel<2>));
-            max_block_size = attr.maxThreadsPerBlock;
-            }
-
-        int run_block_size = min(block_size,max_block_size);
-        int nblocks = (N+nghosts)/run_block_size + 1;
-        hipLaunchKernelGGL((gpu_nlist_traverse_tree_kernel<2>), dim3(nblocks), dim3(run_block_size), shared_size, 0, d_nlist,
-                                                                                    d_n_neigh,
-                                                                                    d_last_updated_pos,
-                                                                                    d_conditions,
-                                                                                    d_Nmax,
-                                                                                    d_head_list,
-                                                                                    N,
-                                                                                    nghosts,
-                                                                                    d_map_tree_pid,
-                                                                                    d_leaf_offset,
-                                                                                    d_tree_roots,
-                                                                                    d_tree_aabbs,
-                                                                                    nleafs,
-                                                                                    d_leaf_xyzf,
-                                                                                    d_leaf_db,
-                                                                                    d_pos,
-                                                                                    d_image_list,
-                                                                                    nimages,
-                                                                                    d_r_cut,
-                                                                                    r_buff,
-                                                                                    max_diam,
-                                                                                    ntypes);
-        }
-    else if (filter_body && diameter_shift)
-        {
-        static unsigned int max_block_size = UINT_MAX;
-        if (max_block_size == UINT_MAX)
-            {
-            hipFuncAttributes attr;
-            hipFuncGetAttributes(&attr, reinterpret_cast<const void *>(gpu_nlist_traverse_tree_kernel<3>));
-            max_block_size = attr.maxThreadsPerBlock;
-            }
-
-        int run_block_size = min(block_size,max_block_size);
-        int nblocks = (N+nghosts)/run_block_size + 1;
-        hipLaunchKernelGGL((gpu_nlist_traverse_tree_kernel<3>), dim3(nblocks), dim3(run_block_size), shared_size, 0, d_nlist,
-                                                                                    d_n_neigh,
-                                                                                    d_last_updated_pos,
-                                                                                    d_conditions,
-                                                                                    d_Nmax,
-                                                                                    d_head_list,
-                                                                                    N,
-                                                                                    nghosts,
-                                                                                    d_map_tree_pid,
-                                                                                    d_leaf_offset,
-                                                                                    d_tree_roots,
-                                                                                    d_tree_aabbs,
-                                                                                    nleafs,
-                                                                                    d_leaf_xyzf,
-                                                                                    d_leaf_db,
-                                                                                    d_pos,
-                                                                                    d_image_list,
-                                                                                    nimages,
-                                                                                    d_r_cut,
-                                                                                    r_buff,
-                                                                                    max_diam,
-                                                                                    ntypes);
-        }
-
-    return hipSuccess;
-    }
-
-//! Kernel to find divisions between particle types in sorted order
-/*!
- * \param d_type_head Index to first type in leaf ordered particles by type
- * \param d_pos Particle positions
- * \param d_map_tree_pid ParticleData indexes corresponding to a leaf particle id
- * \param N Total number of particles on rank (including ghosts)
- *
- * The starting index for each type of particles is the first particle where the left neighbor is not of the same type.
- */
-__global__ void gpu_nlist_get_divisions_kernel(unsigned int *d_type_head,
-                                               const Scalar4 *d_pos,
-                                               const unsigned int *d_map_tree_pid,
-                                               const unsigned int N)
-    {
-    // compute the particle index this thread operates on
-    const unsigned int idx = blockDim.x * blockIdx.x + threadIdx.x;
-
-    // one thread per particle
-=======
     // one thread per particle
     const unsigned int idx = blockDim.x * blockIdx.x + threadIdx.x;
->>>>>>> 50bb2378
     if (idx >= N)
         return;
 
@@ -1301,16 +297,6 @@
  * \param N Number of primitives.
  * \param block_size Number of CUDA threads per block.
  *
-<<<<<<< HEAD
- * \returns hipSuccess on completion
- */
-hipError_t gpu_nlist_init_count(unsigned int *d_type_head,
-                                 const Scalar4 *d_pos,
-                                 const unsigned int *d_map_tree_pid,
-                                 const unsigned int N,
-                                 const unsigned int ntypes,
-                                 const unsigned int block_size)
-=======
  * \sa gpu_nlist_copy_primitives_kernel
  */
 cudaError_t gpu_nlist_copy_primitives(unsigned int *d_traverse_order,
@@ -1318,38 +304,21 @@
                                       const unsigned int *d_primitives,
                                       const unsigned int N,
                                       const unsigned int block_size)
->>>>>>> 50bb2378
     {
     static unsigned int max_block_size = UINT_MAX;
     if (max_block_size == UINT_MAX)
         {
-<<<<<<< HEAD
-        hipFuncAttributes attr;
-        hipFuncGetAttributes(&attr, (const void *)gpu_nlist_get_divisions_kernel);
-=======
         cudaFuncAttributes attr;
         cudaFuncGetAttributes(&attr, (const void *)gpu_nlist_copy_primitives_kernel);
->>>>>>> 50bb2378
         max_block_size = attr.maxThreadsPerBlock;
         }
 
     int run_block_size = min(block_size,max_block_size);
-<<<<<<< HEAD
-
-    // zero out the head list
-    hipMemset(d_type_head, 0, sizeof(unsigned int)*ntypes);
-
-    // get the head list divisions
-    hipLaunchKernelGGL((gpu_nlist_get_divisions_kernel), dim3(N/run_block_size + 1), dim3(run_block_size), 0, 0, d_type_head, d_pos, d_map_tree_pid, N);
-
-    return hipSuccess;
-=======
     gpu_nlist_copy_primitives_kernel<<<N/run_block_size + 1, run_block_size>>>(d_traverse_order,
                                                                                d_indexes,
                                                                                d_primitives,
                                                                                N);
     return cudaSuccess;
->>>>>>> 50bb2378
     }
 
 // explicit templates for neighbor::LBVH with PointMapInsertOp
