# Copyright (c) 2009-2019 The Regents of the University of Michigan
# This file is part of the HOOMD-blue project, released under the BSD 3-Clause
# License.

# Maintainer: joaander / All Developers are free to add commands for new
# features

R""" Apply forces to particles.
"""

import hoomd
from hoomd import _hoomd
from hoomd.md import _md
from hoomd.operation import _HOOMDBaseObject
from hoomd.logging import log
<<<<<<< HEAD
from hoomd.typeparam import TypeParameter
from hoomd.typeconverter import OnlyType
from hoomd.parameterdicts import ParameterDict, TypeParameterDict
from hoomd.filter import _ParticleFilter
from hoomd.md.constrain import _ConstraintForce
=======
from hoomd.data.typeparam import TypeParameter
from hoomd.data.typeconverter import OnlyType
from hoomd.data.parameterdicts import ParameterDict, TypeParameterDict
from hoomd.filter import ParticleFilter
from hoomd.md.constrain import ConstraintForce
>>>>>>> d5d513db


def ellip_preprocessing(constraint):
    if constraint is not None:
        if (constraint.__class__.__name__ == "constraint_ellipsoid") :
            return act_force
        else:
            raise RuntimeError("Active force constraint is not accepted (currently only accepts ellipsoids)")
    else:
        return None
<<<<<<< HEAD


class _force(hoomd.meta._metadata):
    pass


class _Force(_HOOMDBaseObject):
    '''Constructs the force.
=======


class _force():
    pass


class Force(_HOOMDBaseObject):
    '''Defines a force in HOOMD-blue.

    Pair, angle, bond, and other forces are subclasses of this class.

    Note:
        :py:class:`Force` is the base class for all loggable forces.
        Users should not instantiate this class directly.
>>>>>>> d5d513db

    Initializes some loggable quantities.
    '''

<<<<<<< HEAD
    def attach(self, simulation):
        self._simulation = simulation
        super().attach(simulation)

    @log
    def energy(self):
        if self.is_attached:
=======
    def _attach(self):
        super()._attach()

    @log
    def energy(self):
        """float: Sum of the energy of the whole system."""
        if self._attached:
>>>>>>> d5d513db
            self._cpp_obj.compute(self._simulation.timestep)
            return self._cpp_obj.calcEnergySum()
        else:
            return None

    @log(flag='particle')
    def energies(self):
<<<<<<< HEAD
        if self.is_attached:
=======
        """(*N_particles*, ) `numpy.ndarray` of ``numpy.float64``: The energies for all particles."""
        if self._attached:
>>>>>>> d5d513db
            self._cpp_obj.compute(self._simulation.timestep)
            return self._cpp_obj.getEnergies()
        else:
            return None

    @log(flag='particle')
    def forces(self):
<<<<<<< HEAD
        """
        Returns: The force for all particles.
        """
        if self.is_attached:
=======
        """(*N_particles*, 3) `numpy.ndarray` of ``numpy.float64``: The forces for all particles."""
        if self._attached:
>>>>>>> d5d513db
            self._cpp_obj.compute(self._simulation.timestep)
            return self._cpp_obj.getForces()
        else:
            return None

    @log(flag='particle')
    def torques(self):
<<<<<<< HEAD
        """
        Returns: The torque for all particles.
        """
        if self.is_attached:
=======
        """(*N_particles*, 3) `numpy.ndarray` of ``numpy.float64``: The torque for all particles."""
        if self._attached:
>>>>>>> d5d513db
            self._cpp_obj.compute(self._simulation.timestep)
            return self._cpp_obj.getTorques()
        else:
            return None

    @log(flag='particle')
    def virials(self):
<<<<<<< HEAD
        R"""
        Returns: The virial for the members in the group.
        """
        if self.is_attached:
=======
        """(*N_particles*, ) `numpy.ndarray` of ``numpy.float64``: The virial for all particles."""
        if self._attached:
>>>>>>> d5d513db
            self._cpp_obj.compute(self._simulation.timestep)
            return self._cpp_obj.getVirials()
        else:
            return None


<<<<<<< HEAD
class constant(_Force):
=======
class constant(Force):
>>>>>>> d5d513db
    R""" Constant force.

    Args:
        fvec (tuple): force vector (in force units)
        tvec (tuple): torque vector (in torque units)
        fx (float): x component of force, retained for backwards compatibility
        fy (float): y component of force, retained for backwards compatibility
        fz (float): z component of force, retained for backwards compatibility
        group (``hoomd.group``): Group for which the force will be set.
        callback (`callable`): A python callback invoked every time the forces are computed

    :py:class:`constant` specifies that a constant force should be added to every
    particle in the simulation or optionally to all particles in a group.

    Note:
        Forces are kept constant during the simulation. If a callback should re-compute
        particle forces every time step, it needs to overwrite the old forces of **all**
        particles with new values.

    Note:
        Per-particle forces take precedence over a particle group, which takes precedence over constant forces for all particles.

    Examples::

        force.constant(fx=1.0, fy=0.5, fz=0.25)
        const = force.constant(fvec=(0.4,1.0,0.5))
        const = force.constant(fvec=(0.4,1.0,0.5),group=fluid)
        const = force.constant(fvec=(0.4,1.0,0.5), tvec=(0,0,1) ,group=fluid)

        def updateForces(timestep):
            global const
            const.setForce(tag=1, fvec=(1.0*timestep,2.0*timestep,3.0*timestep))
        const = force.constant(callback=updateForces)
    """
    def __init__(self, fx=None, fy=None, fz=None, fvec=None, tvec=None, group=None, callback=None):

        if (fx is not None) and (fy is not None) and (fz is not None):
            self.fvec = (fx,fy,fz)
        elif (fvec is not None):
            self.fvec = fvec
        else:
            self.fvec = (0,0,0)

        if (tvec is not None):
            self.tvec = tvec
        else:
            self.tvec = (0,0,0)

        if (self.fvec == (0,0,0)) and (self.tvec == (0,0,0) and callback is None):
            hoomd.context.current.device.cpp_msg.warning("The constant force specified has no non-zero components\n")

        # initialize the base class
        Force.__init__(self)

        # create the c++ mirror class
        if (group is not None):
            self.cppForce = _hoomd.ConstForceCompute(hoomd.context.current.system_definition,
                group.cpp_group,
                self.fvec[0],
                self.fvec[1],
                self.fvec[2],
                self.tvec[0],
                self.tvec[1],
                self.tvec[2])
        else:
            self.cppForce = _hoomd.ConstForceCompute(hoomd.context.current.system_definition,
                self.fvec[0],
                self.fvec[1],
                self.fvec[2],
                self.tvec[0],
                self.tvec[1],
                self.tvec[2])

        if callback is not None:
            self.cppForce.setCallback(callback)

<<<<<<< HEAD
        # store metadata
        self.metadata_fields = ['fvec', 'tvec']
        if group is not None:
            self.metadata_fields.append('group')
            self.group = group

=======
>>>>>>> d5d513db
        hoomd.context.current.system.addCompute(self.cppForce, self.force_name)

    R""" Change the value of the constant force.

    Args:
        fx (float) New x-component of the force (in force units)
        fy (float) New y-component of the force (in force units)
        fz (float) New z-component of the force (in force units)
        fvec (tuple) New force vector
        tvec (tuple) New torque vector
        group Group for which the force will be set
        tag (int) Particle tag for which the force will be set
            .. versionadded:: 2.3

     Using setForce() requires that you saved the created constant force in a variable. i.e.

     Examples:
        const = force.constant(fx=0.4, fy=1.0, fz=0.5)

        const.setForce(fx=0.2, fy=0.1, fz=-0.5)
        const.setForce(fx=0.2, fy=0.1, fz=-0.5, group=fluid)
        const.setForce(fvec=(0.2,0.1,-0.5), tvec=(0,0,1), group=fluid)
    """
    def setForce(self, fx=None, fy=None, fz=None, fvec=None, tvec=None, group=None, tag=None):

        if (fx is not None) and (fy is not None) and (fx is not None):
            self.fvec = (fx,fy,fz)
        elif fvec is not None:
            self.fvec = fvec
        else:
            self.fvec = (0,0,0)

        if tvec is not None:
            self.tvec = tvec
        else:
            self.tvec = (0,0,0)

        if (fvec==(0,0,0)) and (tvec==(0,0,0)):
            hoomd.context.current.device.cpp_msg.warning("You are setting the constant force to have no non-zero components\n")

        self.check_initialization()
        if (group is not None):
            self.cppForce.setGroupForce(group.cpp_group, self.fvec[0], self.fvec[1], self.fvec[2],
                                                          self.tvec[0], self.tvec[1], self.tvec[2])
        elif (tag is not None):
            self.cppForce.setParticleForce(tag, self.fvec[0], self.fvec[1], self.fvec[2],
                                                 self.tvec[0], self.tvec[1], self.tvec[2])
        else:
            self.cppForce.setForce(self.fvec[0], self.fvec[1], self.fvec[2], self.tvec[0], self.tvec[1], self.tvec[2])

    R""" Set a python callback to be called before the force is evaluated

    Args:
        callback (`callable`) The callback function

     Examples:
        const = force.constant(fx=0.4, fy=1.0, fz=0.5)

        def updateForces(timestep):
            global const
            const.setForce(tag=1, fvec=(1.0*timestep,2.0*timestep,3.0*timestep))

        const.set_callback(updateForces)
        run(100)

        # Reset the callback
        const.set_callback(None)
    """
    def set_callback(self, callback=None):
        self.cppForce.setCallback(callback)

    # there are no coeffs to update in the constant force compute
    def update_coeffs(self):
        pass


<<<<<<< HEAD
class Active(_Force):
    R""" Active force.

    Attributes:
        filter (:py:mod:`hoomd.filter`): Subset of particles on which to apply active forces.
        seed (int): required user-specified seed number for random number generator.
        constraint (:py:class:`hoomd.md.update.constraint_ellipsoid`): specifies a constraint surface, to which particles are confined, such as update.constraint_ellipsoid.
        rotation_diff (float): rotational diffusion constant, :math:`D_r`, for all particles in the group.
        active_force (tuple): active force vector in reference to the orientation of a particle. It is defined per particle type and stays constant during the simulation.
        active_torque (tuple): active torque vector in reference to the orientation of a particle. It is defined per particle type and stays constant during the simulation.

    :py:class:`Active` specifies that an active force should be added to all particles.
    Obeys :math:`\delta {\bf r}_i = \delta t v_0 \hat{p}_i`, where :math:`v_0` is the active velocity. In 2D
    :math:`\hat{p}_i = (\cos \theta_i, \sin \theta_i)` is the active force vector for particle :math:`i` and the
    diffusion of the active force vector follows :math:`\delta \theta / \delta t = \sqrt{2 D_r / \delta t} \Gamma`,
    where :math:`D_r` is the rotational diffusion constant, and the gamma function is a unit-variance random variable,
    whose components are uncorrelated in time, space, and between particles.
    In 3D, :math:`\hat{p}_i` is a unit vector in 3D space, and diffusion follows
    :math:`\delta \hat{p}_i / \delta t = \sqrt{2 D_r / \delta t} \Gamma (\hat{p}_i (\cos \theta - 1) + \hat{p}_r \sin \theta)`, where
    :math:`\hat{p}_r` is an uncorrelated random unit vector. The persistence length of an active particle's path is
    :math:`v_0 / D_r`.
    The rotational diffusion is applied to the orientation vector/quaternion of each particle. This implies that both the active
    force and the active torque vectors in the particle frame stay constant during the simulation. Hence, the active forces in the system
    frame are composed of the forces in particle frame and the current orientation of the particle.
=======
class Active(Force):
    R""" Active force.

    Attributes:
        filter (:py:mod:`hoomd.filter`): Subset of particles on which to apply
            active forces.
        seed (int): required user-specified seed number for random number
            generator.
        rotation_diff (float): rotational diffusion constant, :math:`D_r`, for
            all particles in the group.
        active_force (tuple): active force vector in reference to the
            orientation of a particle. It is defined per particle type and stays
            constant during the simulation.
        active_torque (tuple): active torque vector in reference to the
            orientation of a particle. It is defined per particle type and stays
            constant during the simulation.

    :py:class:`Active` specifies that an active force should be added to all
    particles.  Obeys :math:`\delta {\bf r}_i = \delta t v_0 \hat{p}_i`, where
    :math:`v_0` is the active velocity. In 2D :math:`\hat{p}_i = (\cos \theta_i,
    \sin \theta_i)` is the active force vector for particle :math:`i` and the
    diffusion of the active force vector follows :math:`\delta \theta / \delta t
    = \sqrt{2 D_r / \delta t} \Gamma`, where :math:`D_r` is the rotational
    diffusion constant, and the gamma function is a unit-variance random
    variable, whose components are uncorrelated in time, space, and between
    particles.  In 3D, :math:`\hat{p}_i` is a unit vector in 3D space, and
    diffusion follows :math:`\delta \hat{p}_i / \delta t = \sqrt{2 D_r / \delta
    t} \Gamma (\hat{p}_i (\cos \theta - 1) + \hat{p}_r \sin \theta)`, where
    :math:`\hat{p}_r` is an uncorrelated random unit vector. The persistence
    length of an active particle's path is :math:`v_0 / D_r`.  The rotational
    diffusion is applied to the orientation vector/quaternion of each particle.
    This implies that both the active force and the active torque vectors in the
    particle frame stay constant during the simulation. Hence, the active forces
    in the system frame are composed of the forces in particle frame and the
    current orientation of the particle.
>>>>>>> d5d513db

    Examples::


        all = filter.All()
<<<<<<< HEAD
        ellipsoid = update.constraint_ellipsoid(group=groupA, P=(0,0,0), rx=3, ry=4, rz=5)
        active = hoomd.md.force.Active(filter=hoomd.filter.All(), seed=1,rotation_diff=0.01,constraint=ellipsoid)
        active.active_force['A','B'] = (1,0,0)
        active.active_torque['A','B'] = (0,0,0)
    """
    def __init__(self, filter, seed,constraint=None,rotation_diff=0.1):

        # store metadata
        param_dict = ParameterDict(
            filter=_ParticleFilter,
            seed=int(seed),
            rotation_diff=float(rotation_diff),
            constraint=OnlyType(_ConstraintForce,allow_none=True,preprocess=ellip_preprocessing),
        )
        param_dict.update(dict(constraint=constraint,rotation_diff=rotation_diff,seed=seed, filter=filter))
        # set defaults
        self._param_dict.update(param_dict)

        active_force =  TypeParameter('active_force', type_kind='particle_types', param_dict=TypeParameterDict( (1,0,0), len_keys=1) )
        active_torque =  TypeParameter('active_torque', type_kind='particle_types',  param_dict=TypeParameterDict( (0,0,0), len_keys=1) )


        self._extend_typeparam([active_force, active_torque])

    def attach(self, simulation):


        # initialize the reflected c++ class
        if not simulation.device.cpp_exec_conf.isCUDAEnabled():
            my_class = _md.ActiveForceCompute
        else:
            my_class = _md.ActiveForceComputeGPU
=======
        active = hoomd.md.force.Active(filter=hoomd.filter.All(), seed=1,rotation_diff=0.01)
        active.active_force['A','B'] = (1,0,0)
        active.active_torque['A','B'] = (0,0,0)
    """

    def __init__(self, filter, seed, rotation_diff=0.1):
        # store metadata
        param_dict = ParameterDict(
            filter=ParticleFilter,
            seed=int(seed),
            rotation_diff=float(rotation_diff),
            constraint=OnlyType(ConstraintForce, allow_none=True,
                                preprocess=ellip_preprocessing),
            )
        param_dict.update(dict(constraint=None,
                               rotation_diff=rotation_diff, seed=seed, filter=filter))
        # set defaults
        self._param_dict.update(param_dict)

        active_force = TypeParameter(
            'active_force', type_kind='particle_types', param_dict=TypeParameterDict((1, 0, 0), len_keys=1))
        active_torque = TypeParameter(
            'active_torque', type_kind='particle_types', param_dict=TypeParameterDict((0, 0, 0), len_keys=1))

        self._extend_typeparam([active_force, active_torque])

    def _attach(self):
        # initialize the reflected c++ class
        if isinstance(self._simulation.device, hoomd.device.CPU):
            my_class = _md.ActiveForceCompute
        else:
            my_class = _md.ActiveForceComputeGPU

        self._cpp_obj = my_class(
            self._simulation.state._cpp_sys_def,
            self._simulation.state._get_group(self.filter),
            self.seed, self.rotation_diff,
            _hoomd.make_scalar3(0, 0, 0), 0, 0, 0)

        # Attach param_dict and typeparam_dict
        super()._attach()
>>>>>>> d5d513db

        self._cpp_obj = my_class(simulation.state._cpp_sys_def,
                                 simulation.state.get_group(self.filter),
                                 self.seed, self.rotation_diff,_hoomd.make_scalar3(0,0,0), 0, 0, 0)

<<<<<<< HEAD
        # Attach param_dict and typeparam_dict
        super().attach(simulation)


    # there are no coeffs to update in the active force compute
    def update_coeffs(self):
        pass


class dipole(_Force):
=======
class dipole(Force):
>>>>>>> d5d513db
    R""" Treat particles as dipoles in an electric field.

    Args:
        field_x (float): x-component of the field (units?)
        field_y (float): y-component of the field (units?)
        field_z (float): z-component of the field (units?)
        p (float): magnitude of the particles' dipole moment in the local z direction

    Examples::

        force.external_field_dipole(field_x=0.0, field_y=1.0 ,field_z=0.5, p=1.0)
        const_ext_f_dipole = force.external_field_dipole(field_x=0.0, field_y=1.0 ,field_z=0.5, p=1.0)
    """
    def __init__(self, field_x,field_y,field_z,p):

        # initialize the base class
        Force.__init__(self)

        # create the c++ mirror class
        self.cppForce = _md.ConstExternalFieldDipoleForceCompute(hoomd.context.current.system_definition, field_x, field_y, field_z, p)

        hoomd.context.current.system.addCompute(self.cppForce, self.force_name)

        # store metadata
        self.field_x = field_x
        self.field_y = field_y
        self.field_z = field_z

    def set_params(field_x, field_y,field_z,p):
        R""" Change the constant field and dipole moment.

        Args:
            field_x (float): x-component of the field (units?)
            field_y (float): y-component of the field (units?)
            field_z (float): z-component of the field (units?)
            p (float): magnitude of the particles' dipole moment in the local z direction

        Examples::

            const_ext_f_dipole = force.external_field_dipole(field_x=0.0, field_y=1.0 ,field_z=0.5, p=1.0)
            const_ext_f_dipole.setParams(field_x=0.1, field_y=0.1, field_z=0.0, p=1.0))

        """
        self.check_initialization()

        self.cppForce.setParams(field_x,field_y,field_z,p)

    # there are no coeffs to update in the constant ExternalFieldDipoleForceCompute
    def update_coeffs(self):
        pass<|MERGE_RESOLUTION|>--- conflicted
+++ resolved
@@ -13,19 +13,11 @@
 from hoomd.md import _md
 from hoomd.operation import _HOOMDBaseObject
 from hoomd.logging import log
-<<<<<<< HEAD
-from hoomd.typeparam import TypeParameter
-from hoomd.typeconverter import OnlyType
-from hoomd.parameterdicts import ParameterDict, TypeParameterDict
-from hoomd.filter import _ParticleFilter
-from hoomd.md.constrain import _ConstraintForce
-=======
 from hoomd.data.typeparam import TypeParameter
 from hoomd.data.typeconverter import OnlyType
 from hoomd.data.parameterdicts import ParameterDict, TypeParameterDict
 from hoomd.filter import ParticleFilter
 from hoomd.md.constrain import ConstraintForce
->>>>>>> d5d513db
 
 
 def ellip_preprocessing(constraint):
@@ -36,16 +28,6 @@
             raise RuntimeError("Active force constraint is not accepted (currently only accepts ellipsoids)")
     else:
         return None
-<<<<<<< HEAD
-
-
-class _force(hoomd.meta._metadata):
-    pass
-
-
-class _Force(_HOOMDBaseObject):
-    '''Constructs the force.
-=======
 
 
 class _force():
@@ -60,20 +42,10 @@
     Note:
         :py:class:`Force` is the base class for all loggable forces.
         Users should not instantiate this class directly.
->>>>>>> d5d513db
 
     Initializes some loggable quantities.
     '''
 
-<<<<<<< HEAD
-    def attach(self, simulation):
-        self._simulation = simulation
-        super().attach(simulation)
-
-    @log
-    def energy(self):
-        if self.is_attached:
-=======
     def _attach(self):
         super()._attach()
 
@@ -81,7 +53,6 @@
     def energy(self):
         """float: Sum of the energy of the whole system."""
         if self._attached:
->>>>>>> d5d513db
             self._cpp_obj.compute(self._simulation.timestep)
             return self._cpp_obj.calcEnergySum()
         else:
@@ -89,12 +60,8 @@
 
     @log(flag='particle')
     def energies(self):
-<<<<<<< HEAD
-        if self.is_attached:
-=======
         """(*N_particles*, ) `numpy.ndarray` of ``numpy.float64``: The energies for all particles."""
         if self._attached:
->>>>>>> d5d513db
             self._cpp_obj.compute(self._simulation.timestep)
             return self._cpp_obj.getEnergies()
         else:
@@ -102,15 +69,8 @@
 
     @log(flag='particle')
     def forces(self):
-<<<<<<< HEAD
-        """
-        Returns: The force for all particles.
-        """
-        if self.is_attached:
-=======
         """(*N_particles*, 3) `numpy.ndarray` of ``numpy.float64``: The forces for all particles."""
         if self._attached:
->>>>>>> d5d513db
             self._cpp_obj.compute(self._simulation.timestep)
             return self._cpp_obj.getForces()
         else:
@@ -118,15 +78,8 @@
 
     @log(flag='particle')
     def torques(self):
-<<<<<<< HEAD
-        """
-        Returns: The torque for all particles.
-        """
-        if self.is_attached:
-=======
         """(*N_particles*, 3) `numpy.ndarray` of ``numpy.float64``: The torque for all particles."""
         if self._attached:
->>>>>>> d5d513db
             self._cpp_obj.compute(self._simulation.timestep)
             return self._cpp_obj.getTorques()
         else:
@@ -134,26 +87,15 @@
 
     @log(flag='particle')
     def virials(self):
-<<<<<<< HEAD
-        R"""
-        Returns: The virial for the members in the group.
-        """
-        if self.is_attached:
-=======
         """(*N_particles*, ) `numpy.ndarray` of ``numpy.float64``: The virial for all particles."""
         if self._attached:
->>>>>>> d5d513db
             self._cpp_obj.compute(self._simulation.timestep)
             return self._cpp_obj.getVirials()
         else:
             return None
 
 
-<<<<<<< HEAD
-class constant(_Force):
-=======
 class constant(Force):
->>>>>>> d5d513db
     R""" Constant force.
 
     Args:
@@ -230,15 +172,6 @@
         if callback is not None:
             self.cppForce.setCallback(callback)
 
-<<<<<<< HEAD
-        # store metadata
-        self.metadata_fields = ['fvec', 'tvec']
-        if group is not None:
-            self.metadata_fields.append('group')
-            self.group = group
-
-=======
->>>>>>> d5d513db
         hoomd.context.current.system.addCompute(self.cppForce, self.force_name)
 
     R""" Change the value of the constant force.
@@ -315,32 +248,6 @@
         pass
 
 
-<<<<<<< HEAD
-class Active(_Force):
-    R""" Active force.
-
-    Attributes:
-        filter (:py:mod:`hoomd.filter`): Subset of particles on which to apply active forces.
-        seed (int): required user-specified seed number for random number generator.
-        constraint (:py:class:`hoomd.md.update.constraint_ellipsoid`): specifies a constraint surface, to which particles are confined, such as update.constraint_ellipsoid.
-        rotation_diff (float): rotational diffusion constant, :math:`D_r`, for all particles in the group.
-        active_force (tuple): active force vector in reference to the orientation of a particle. It is defined per particle type and stays constant during the simulation.
-        active_torque (tuple): active torque vector in reference to the orientation of a particle. It is defined per particle type and stays constant during the simulation.
-
-    :py:class:`Active` specifies that an active force should be added to all particles.
-    Obeys :math:`\delta {\bf r}_i = \delta t v_0 \hat{p}_i`, where :math:`v_0` is the active velocity. In 2D
-    :math:`\hat{p}_i = (\cos \theta_i, \sin \theta_i)` is the active force vector for particle :math:`i` and the
-    diffusion of the active force vector follows :math:`\delta \theta / \delta t = \sqrt{2 D_r / \delta t} \Gamma`,
-    where :math:`D_r` is the rotational diffusion constant, and the gamma function is a unit-variance random variable,
-    whose components are uncorrelated in time, space, and between particles.
-    In 3D, :math:`\hat{p}_i` is a unit vector in 3D space, and diffusion follows
-    :math:`\delta \hat{p}_i / \delta t = \sqrt{2 D_r / \delta t} \Gamma (\hat{p}_i (\cos \theta - 1) + \hat{p}_r \sin \theta)`, where
-    :math:`\hat{p}_r` is an uncorrelated random unit vector. The persistence length of an active particle's path is
-    :math:`v_0 / D_r`.
-    The rotational diffusion is applied to the orientation vector/quaternion of each particle. This implies that both the active
-    force and the active torque vectors in the particle frame stay constant during the simulation. Hence, the active forces in the system
-    frame are composed of the forces in particle frame and the current orientation of the particle.
-=======
 class Active(Force):
     R""" Active force.
 
@@ -376,46 +283,11 @@
     particle frame stay constant during the simulation. Hence, the active forces
     in the system frame are composed of the forces in particle frame and the
     current orientation of the particle.
->>>>>>> d5d513db
 
     Examples::
 
 
         all = filter.All()
-<<<<<<< HEAD
-        ellipsoid = update.constraint_ellipsoid(group=groupA, P=(0,0,0), rx=3, ry=4, rz=5)
-        active = hoomd.md.force.Active(filter=hoomd.filter.All(), seed=1,rotation_diff=0.01,constraint=ellipsoid)
-        active.active_force['A','B'] = (1,0,0)
-        active.active_torque['A','B'] = (0,0,0)
-    """
-    def __init__(self, filter, seed,constraint=None,rotation_diff=0.1):
-
-        # store metadata
-        param_dict = ParameterDict(
-            filter=_ParticleFilter,
-            seed=int(seed),
-            rotation_diff=float(rotation_diff),
-            constraint=OnlyType(_ConstraintForce,allow_none=True,preprocess=ellip_preprocessing),
-        )
-        param_dict.update(dict(constraint=constraint,rotation_diff=rotation_diff,seed=seed, filter=filter))
-        # set defaults
-        self._param_dict.update(param_dict)
-
-        active_force =  TypeParameter('active_force', type_kind='particle_types', param_dict=TypeParameterDict( (1,0,0), len_keys=1) )
-        active_torque =  TypeParameter('active_torque', type_kind='particle_types',  param_dict=TypeParameterDict( (0,0,0), len_keys=1) )
-
-
-        self._extend_typeparam([active_force, active_torque])
-
-    def attach(self, simulation):
-
-
-        # initialize the reflected c++ class
-        if not simulation.device.cpp_exec_conf.isCUDAEnabled():
-            my_class = _md.ActiveForceCompute
-        else:
-            my_class = _md.ActiveForceComputeGPU
-=======
         active = hoomd.md.force.Active(filter=hoomd.filter.All(), seed=1,rotation_diff=0.01)
         active.active_force['A','B'] = (1,0,0)
         active.active_torque['A','B'] = (0,0,0)
@@ -457,26 +329,9 @@
 
         # Attach param_dict and typeparam_dict
         super()._attach()
->>>>>>> d5d513db
-
-        self._cpp_obj = my_class(simulation.state._cpp_sys_def,
-                                 simulation.state.get_group(self.filter),
-                                 self.seed, self.rotation_diff,_hoomd.make_scalar3(0,0,0), 0, 0, 0)
-
-<<<<<<< HEAD
-        # Attach param_dict and typeparam_dict
-        super().attach(simulation)
-
-
-    # there are no coeffs to update in the active force compute
-    def update_coeffs(self):
-        pass
-
-
-class dipole(_Force):
-=======
+
+
 class dipole(Force):
->>>>>>> d5d513db
     R""" Treat particles as dipoles in an electric field.
 
     Args:
