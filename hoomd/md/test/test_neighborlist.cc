--- conflicted
+++ resolved
@@ -8,10 +8,6 @@
 #include <iostream>
 #include <algorithm>
 
-<<<<<<< HEAD
-#include <functional>
-=======
->>>>>>> 681748a3
 #include <memory>
 
 #include "hoomd/md/NeighborList.h"
