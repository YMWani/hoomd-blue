--- conflicted
+++ resolved
@@ -72,7 +72,6 @@
         */
         DEVICE void setCharge(Scalar qi) { m_qi = qi; }
 
-<<<<<<< HEAD
         //!External Field doesn't need rescale
         DEVICE static bool needsFieldRescale(){return false;}
 
@@ -81,13 +80,7 @@
         #ifndef NVCC
         static void updateFieldPy(field_type& field, pybind11::object field_py){}
         #endif
-=======
-        //! Declares additional virial contributions are needed for the external field
-        /*! No contribution
-        */
-        DEVICE static bool requestFieldVirialTerm() { return true; }
->>>>>>> 4324daf0
-
+        
         //! Evaluate the force, energy and virial
         /*! \param F force vector
             \param energy value of the energy
