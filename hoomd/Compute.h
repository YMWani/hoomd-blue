<<<<<<< HEAD
// Copyright (c) 2009-2017 The Regents of the University of Michigan
=======
// Copyright (c) 2009-2018 The Regents of the University of Michigan
>>>>>>> a4a24a6d
// This file is part of the HOOMD-blue project, released under the BSD 3-Clause License.


// Maintainer: joaander

#include "SystemDefinition.h"
#include "Profiler.h"
#include "SharedSignal.h"

#include <memory>
#include <string>
#include <vector>

#ifndef __COMPUTE_H__
#define __COMPUTE_H__

/*! \file Compute.h
    \brief Declares a base class for all computes
*/

#ifdef NVCC
#error This header cannot be compiled by nvcc
#endif

#include <hoomd/extern/pybind/include/pybind11/pybind11.h>
#include <hoomd/extern/pybind/include/pybind11/numpy.h>

/*! \ingroup hoomd_lib
    @{
*/

/*! \defgroup computes Computes
    \brief All classes that implement the Compute concept.
    \details See \ref page_dev_info for more information
*/

/*! @}
*/

//! Performs computations on ParticleData structures
/*! The Compute is an abstract concept that performs some kind of computation on the
    particles in a ParticleData structure. This computation is to be done by reading
    the particle data only, no writing. Computes will be used to generate neighbor lists,
    calculate forces, and calculate temperatures, just to name a few.

    For performance and simplicity, each compute is associated with a ParticleData
    on construction. ParticleData pointers are managed with reference counted std::shared_ptr.
    Since each ParticleData cannot change size, this allows the Compute to preallocate
    any data structures that it may need.

    Computes may be referenced more than once and may reference other computes. To prevent
    uneeded data from being calculated, the time step will be passed into the compute
    method so that it can skip caculations if they have already been done this timestep.
    For convenience, the base class will provide a shouldCompute() method that implements
    this behaviour. Derived classes can override if more complicated behavior is needed.

    See \ref page_dev_info for more information
    \ingroup computes
*/
class PYBIND11_EXPORT Compute
    {
    public:
        //! Constructs the compute and associates it with the ParticleData
        Compute(std::shared_ptr<SystemDefinition> sysdef);
        virtual ~Compute() {};

        //! Abstract method that performs the computation
        /*! \param timestep Current time step
            Derived classes will implement this method to calculate their results
        */
        virtual void compute(unsigned int timestep){}

        //! Abstract method that performs a benchmark
        virtual double benchmark(unsigned int num_iters);

        //! Print some basic stats to stdout
        /*! Derived classes can optionally implement this function. A System will
            call all of the Compute's printStats functions at the end of a run
            so the user can see useful information
        */
        virtual void printStats(){}

        //! Reset stat counters
        /*! If derived classes implement printStats, they should also implement resetStats() to clear any running
            counters printed by printStats. System will reset the stats before any run() so that stats printed
            at the end of the run only apply to that run() alone.
        */
        virtual void resetStats(){}

        //! Sets the profiler for the compute to use
        virtual void setProfiler(std::shared_ptr<Profiler> prof);

        //! Set autotuner parameters
        /*! \param enable Enable/disable autotuning
            \param period period (approximate) in time steps when returning occurs

            Derived classes should override this to set the parameters of their autotuners.
        */
        virtual void setAutotunerParams(bool enable, unsigned int period)
            {
            }

        //! Returns a list of log quantities this compute calculates
        /*! The base class implementation just returns an empty vector. Derived classes should override
            this behavior and return a list of quantities that they log.

            See Logger for more information on what this is about.
        */
        virtual std::vector< std::string > getProvidedLogQuantities()
            {
            return std::vector< std::string >();
            }

        //! Calculates the requested log value and returns it
        /*! \param quantity Name of the log quantity to get
            \param timestep Current time step of the simulation

            The base class just returns 0. Derived classes should override this behavior and return
            the calculated value for the given quantity. Only quantities listed in
            the return value getProvidedLogQuantities() will be requested from
            getLogValue().

            See Logger for more information on what this is about.
        */
        virtual Scalar getLogValue(const std::string& quantity, unsigned int timestep)
            {
            return Scalar(0.0);
            }
        //! Returns a list of log matrix quantities this compute calculates
        /*! The base class implementation just returns an empty vector. Derived classes should override
            this behavior and return a list of quantities that they log.

            See LogMatrix for more information on what this is about.
        */
        virtual std::vector< std::string > getProvidedLogMatrixQuantities()
            {
            return std::vector< std::string >();
            }

        //! Calculates the requested log matrix and returns it
        /*! \param quantity Name of the log quantity to get
            \param timestep Current time step of the simulation

            The base class just returns an empty shared_ptr. Derived classes should override this behavior and return
            the calculated value for the given quantity. Only quantities listed in
            the return value getProvidedLogMatrixQuantities() will be requested from
            getLogMatrixValue().

            See LogMatrix for more information on what this is about.
        */
        virtual pybind11::array getLogMatrix(const std::string& quantity, unsigned int timestep)
            {
            unsigned char tmp[] = {0};
            return pybind11::array(0,tmp);
            }


        //! Force recalculation of compute
        /*! If this function is called, recalculation of the compute will be forced (even if had
         *  been calculated earlier in this timestep)
         * \param timestep current timestep
         */
        void forceCompute(unsigned int timestep);

#ifdef ENABLE_MPI
        //! Set communicator this Compute is to use
        /*! \param comm The communicator
         */
        virtual void setCommunicator(std::shared_ptr<Communicator> comm)
            {
            m_comm = comm;
            }
#endif
<<<<<<< HEAD
        void addSlot(std::shared_ptr<detail::SignalSlot> slot)
=======
        void addSlot(std::shared_ptr<hoomd::detail::SignalSlot> slot)
>>>>>>> a4a24a6d
            {
            m_slots.push_back(slot);
            }

        void removeDisconnectedSlots()
            {
            for(unsigned int i = 0; i < m_slots.size();)
                {
                if(!m_slots[i]->connected())
                    {
                    m_exec_conf->msg->notice(8) << "Found dead signal @" << std::hex << m_slots[i].get() << std::dec<< std::endl;
                    m_slots.erase(m_slots.begin()+i);
                    }
                else
                    {
                    i++;
                    }
                }
            }
    protected:
        const std::shared_ptr<SystemDefinition> m_sysdef; //!< The system definition this compute is associated with
        const std::shared_ptr<ParticleData> m_pdata;      //!< The particle data this compute is associated with
        std::shared_ptr<Profiler> m_prof;                 //!< The profiler this compute is to use
        std::shared_ptr<const ExecutionConfiguration> exec_conf; //!< Stored shared ptr to the execution configuration
#ifdef ENABLE_MPI
        std::shared_ptr<Communicator> m_comm;             //!< The communicator this compute is to use
#endif
        std::shared_ptr<const ExecutionConfiguration> m_exec_conf; //!< Stored shared ptr to the execution configuration
<<<<<<< HEAD
        std::vector< std::shared_ptr<detail::SignalSlot> > m_slots; //!< Stored shared ptr to the system signals
=======
        std::vector< std::shared_ptr<hoomd::detail::SignalSlot> > m_slots; //!< Stored shared ptr to the system signals
>>>>>>> a4a24a6d
        bool m_force_compute;           //!< true if calculation is enforced
        unsigned int m_last_computed;   //!< Stores the last timestep compute was called
        bool m_first_compute;           //!< true if compute has not yet been called

        //! Simple method for testing if the computation should be run or not
        virtual bool shouldCompute(unsigned int timestep);

        //! Peek to see if computation should be run without updating internal state
        virtual bool peekCompute(unsigned int timestep) const;

    private:
        //! The python export needs to be a friend to export shouldCompute()
        friend void export_Compute();
    };

//! Exports the Compute class to python
#ifndef NVCC
void export_Compute(pybind11::module& m);
#endif

#endif<|MERGE_RESOLUTION|>--- conflicted
+++ resolved
@@ -1,8 +1,4 @@
-<<<<<<< HEAD
-// Copyright (c) 2009-2017 The Regents of the University of Michigan
-=======
 // Copyright (c) 2009-2018 The Regents of the University of Michigan
->>>>>>> a4a24a6d
 // This file is part of the HOOMD-blue project, released under the BSD 3-Clause License.
 
 
@@ -176,11 +172,7 @@
             m_comm = comm;
             }
 #endif
-<<<<<<< HEAD
-        void addSlot(std::shared_ptr<detail::SignalSlot> slot)
-=======
         void addSlot(std::shared_ptr<hoomd::detail::SignalSlot> slot)
->>>>>>> a4a24a6d
             {
             m_slots.push_back(slot);
             }
@@ -209,11 +201,7 @@
         std::shared_ptr<Communicator> m_comm;             //!< The communicator this compute is to use
 #endif
         std::shared_ptr<const ExecutionConfiguration> m_exec_conf; //!< Stored shared ptr to the execution configuration
-<<<<<<< HEAD
-        std::vector< std::shared_ptr<detail::SignalSlot> > m_slots; //!< Stored shared ptr to the system signals
-=======
         std::vector< std::shared_ptr<hoomd::detail::SignalSlot> > m_slots; //!< Stored shared ptr to the system signals
->>>>>>> a4a24a6d
         bool m_force_compute;           //!< true if calculation is enforced
         unsigned int m_last_computed;   //!< Stores the last timestep compute was called
         bool m_first_compute;           //!< true if compute has not yet been called
