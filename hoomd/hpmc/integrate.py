# Copyright (c) 2009-2017 The Regents of the University of Michigan
# This file is part of the HOOMD-blue project, released under the BSD 3-Clause License.

from hoomd import _hoomd
from hoomd.hpmc import _hpmc
from hoomd.hpmc import data
from hoomd.integrate import _integrator
import hoomd
import sys

def _get_sized_entry(base, max_n):
    """ Get a sized entry.

    HPMC has some classes and functions templated by maximum size. This convenience function returns a class given a
    base name and a maximum value for n.

    Args:
        base (string): Base name of the class.
        max_n (int): Maximum size needed

    Returns:
        The selected class with a maximum n greater than or equal to *max_n*.
    """

    # inspect _hpmc.__dict__ for base class name + integer suffix
    sizes=[]
    for cls in _hpmc.__dict__:
        if cls.startswith(base):
            # append only suffixes that convert to ints
            try:
                sizes.append(int(cls.split(base)[1]))
            except:
                pass
    sizes = sorted(sizes)

    if max_n > sizes[-1]:
        raise ValueError("Maximum value must be less than or equal to {0}".format(sizes[-1]));

    # Find the smallest size that fits size
    for size in sizes:
        if max_n <= size:
            selected_size = size;
            break;

    return _hpmc.__dict__["{0}{1}".format(base, size)];

class interaction_matrix:
    R""" Define pairwise interaction matrix

    All shapes use :py:class:`interaction_matrix` to define the interaction matrix between different
    pairs of particles indexed by type. The set of pair coefficients is a symmetric
    matrix defined over all possible pairs of particle types.

    By default, all elements of the interaction matrix are 1, that means that overlaps
    are checked between all pairs of types. To disable overlap checking for a specific
    type pair, set the coefficient for that pair to 0.

    Access the interaction matrix with a saved integrator object like so::

        from hoomd import hpmc

        mc = hpmc.integrate.some_shape(arguments...)
        mv.overlap_checks.set('A', 'A', enable=False)
        mc.overlap_checks.set('A', 'B', enable=True)
        mc.overlap_checks.set('B', 'B', enable=False)

    .. versionadded:: 2.1
    """

    ## \internal
    # \brief Initializes the class
    # \details
    # The main task to be performed during initialization is just to init some variables
    # \param self Python required class instance variable
    def __init__(self):
        self.values = {};

    ## \internal
    # \brief Return a compact representation of the pair coefficients
    def get_metadata(self):
        # return list for easy serialization
        l = []
        for (a,b) in self.values:
            item = dict()
            item['typei'] = a
            item['typej'] = b
            item['enable'] = self.values[(a,b)]
            l.append(item)
        return l

    ## \var values
    # \internal
    # \brief Contains the matrix of set values in a dictionary

    def set(self, a, b, enable):
        R""" Sets parameters for one type pair.

        Args:
            a (str): First particle type in the pair (or a list of type names)
            b (str): Second particle type in the pair (or a list of type names)
            enable: Set to True to enable overlap checks for this pair, False otherwise

        By default, all interaction matrix elements are set to 'True'.

        It is not an error, to specify matrix elements for particle types that do not exist in the simulation.

        There is no need to specify matrix elements for both pairs 'A', 'B' and 'B', 'A'. Specifying
        only one is sufficient.

        To set the same elements between many particle types, provide a list of type names instead of a single
        one. All pairs between the two lists will be set to the same parameters.

        Examples::

            interaction_matrix.set('A', 'A', False);
            interaction_matrix.set('B', 'B', False);
            interaction_matrix.set('A', 'B', True);
            interaction_matrix.set(['A', 'B', 'C', 'D'], 'F', True);
            interaction_matrix.set(['A', 'B', 'C', 'D'], ['A', 'B', 'C', 'D'], False);


        """
        hoomd.util.print_status_line();

        # listify the inputs
        if isinstance(a, str):
            a = [a];
        if isinstance(b, str):
            b = [b];

        for ai in a:
            for bi in b:
                self.set_single(ai, bi, enable);

    ## \internal
    # \brief Sets a single parameter
    def set_single(self, a, b, enable):
        a = str(a);
        b = str(b);

        # create the pair if it hasn't been created it
        if (not (a,b) in self.values) and (not (b,a) in self.values):
            self.values[(a,b)] = bool(enable);
        else:
            # Find the pair to update
            if (a,b) in self.values:
                cur_pair = (a,b);
            elif (b,a) in self.values:
                cur_pair = (b,a);
            else:
                hoomd.context.msg.error("Bug detected in integrate.interaction_matrix(). Please report\n");
                raise RuntimeError("Error setting matrix elements");

            self.values[cur_pair] = bool(enable)

    ## \internal
    # \brief Try to get a single pair coefficient
    # \detail
    # \param a First name in the type pair
    # \param b Second name in the type pair
    def get(self,a,b):
        if (a,b) in self.values:
            cur_pair = (a,b);
        elif (b,a) in self.values:
            cur_pair = (b,a);
        else:
            return None

        return self.values[cur_pair];


class mode_hpmc(_integrator):
    R""" Base class HPMC integrator.

    :py:class:`mode_hpmc` is the base class for all HPMC integrators. It provides common interface elements.
    Users should not instantiate this class directly. Methods documented here are available to all hpmc
    integrators.
    """

    ## \internal
    # \brief Initialize an empty integrator
    #
    # \post the member shape_param is created
    def __init__(self, implicit):
        _integrator.__init__(self);
        self.implicit=implicit

        # setup the shape parameters
        self.shape_param = data.param_dict(self); # must call initialize_shape_params() after the cpp_integrator is created.

        # setup interaction matrix
        self.overlap_checks = interaction_matrix()

        #initialize list to check implicit params
        if self.implicit:
            self.implicit_params=list()

    ## Set the external field
    def set_external(self, ext):
        self.cpp_integrator.setExternalField(ext.cpp_compute);

    def get_metadata(self):
        data = super(mode_hpmc, self).get_metadata()
        data['d'] = self.get_d()
        data['a'] = self.get_a()
        data['move_ratio'] = self.get_move_ratio()
        data['nselect'] = self.get_nselect()
        shape_dict = {};
        for key in self.shape_param.keys():
            shape_dict[key] = self.shape_param[key].get_metadata();
        data['shape_param'] = shape_dict;
        data['overlap_checks'] = self.overlap_checks.get_metadata()
        return data

    ## \internal
    # \brief Updates the integrators in the reflected c++ class
    #
    # hpmc doesn't use forces, but we use the method to update shape parameters
    def update_forces(self):
        self.check_initialization();

        ntypes = hoomd.context.current.system_definition.getParticleData().getNTypes();
        type_names = [];
        for i in range(0,ntypes):
            type_names.append(hoomd.context.current.system_definition.getParticleData().getNameByType(i));
        # make sure all params have been set at least once.
        for name in type_names:
            # build a dict of the params to pass to proces_param
            if not self.shape_param[name].is_set:
                hoomd.context.msg.error("Particle type {} has not been set!\n".format(name));
                raise RuntimeError("Error running integrator");

        # backwards compatibility
        if not hasattr(self,'has_printed_warning'):
            self.has_printed_warning = False

        ntypes = hoomd.context.current.system_definition.getParticleData().getNTypes();
        type_names = [ hoomd.context.current.system_definition.getParticleData().getNameByType(i) for i in range(0,ntypes) ];
        first_warning = False
        for (i,type_i) in enumerate(type_names):
            if hasattr(self.shape_param[type_i],'ignore_overlaps') and self.shape_param[type_i].ignore_overlaps is not None:
                if not self.has_printed_warning and not first_warning:
                    hoomd.context.msg.warning("ignore_overlaps is deprecated. Use mc.overlap_checks.set() instead.\n")
                    first_warning = True
                for (j, type_j) in enumerate(type_names):
                    if hasattr(self.shape_param[type_j],'ignore_overlaps') and self.shape_param[type_j].ignore_overlaps is not None:
                        enable = not (self.shape_param[type_i].ignore_overlaps and self.shape_param[type_j].ignore_overlaps)
                        if not self.has_printed_warning:
                            hoomd.context.msg.warning("Setting overlap checks for type pair ({}, {}) to {}\n".format(type_i,type_j, enable))

                        hoomd.util.quiet_status()
                        self.overlap_checks.set(type_i, type_j, enable)
                        hoomd.util.unquiet_status()

        self.has_printed_warning = True

        # setup new interaction matrix elements to default
        for i in range(0,ntypes):
            type_name_i = hoomd.context.current.system_definition.getParticleData().getNameByType(i);
            for j in range(0,ntypes):
                type_name_j = hoomd.context.current.system_definition.getParticleData().getNameByType(j);
                if self.overlap_checks.get(type_name_i, type_name_j) is None: # only add new pairs
                    # by default, perform overlap checks
                    hoomd.util.quiet_status()
                    self.overlap_checks.set(str(type_name_i), str(type_name_j), True)
                    hoomd.util.unquiet_status()

        # set overlap matrix on C++ side
        for (i,type_i) in enumerate(type_names):
            for (j,type_j) in enumerate(type_names):
                check = self.overlap_checks.get(type_i, type_j)
                if check is None:
                    hoomd.context.msg.error("Interaction matrix element ({},{}) not set!\n".format(type_i, type_j))
                    raise RuntimeError("Error running integrator");
                self.cpp_integrator.setOverlapChecks(i,j,check)

        # check that particle orientations are normalized
        if not self.cpp_integrator.checkParticleOrientations():
           hoomd.context.msg.warning("Particle orientations are not normalized\n");

        #make sure all the required parameters for implicit depletant simulations have been supplied
        if self.implicit:
            self.check_implicit_params()

    def setup_pos_writer(self, pos, colors={}):
        R""" Set pos_writer definitions for specified shape parameters.

        Args:
            pos (:py:class:`hoomd.deprecated.dump.pos`): pos writer to setup
            colors (dict): dictionary of type name to color mappings

        :py:meth:`setup_pos_writer` uses the shape_param settings to specify the shape definitions (via set_def)
        to the provided pos file writer. This overrides any previous values specified to
        :py:meth:`hoomd.deprecated.dump.pos.set_def`.

        *colors* allows you to set per-type colors for particles. Specify colors as strings in the injavis format. When
        colors is not specified for a type, all colors default to ``005984FF``.

        Examples::

            mc = hpmc.integrate.shape(...);
            mc.shape_param.set(....);
            pos = pos_writer.dumpy.pos("dump.pos", period=100);
            mc.setup_pos_writer(pos, colors=dict(A='005984FF'));
        """
        self.check_initialization();

        # param_list = self.required_params;
        # # check that the force parameters are valid
        # if not self.shape_param.verify(param_list):
        #    hoomd.context.msg.error("Not all shape parameters are set\n");
        #    raise RuntimeError("Error setting up pos writer");

        # set all the params
        ntypes = hoomd.context.current.system_definition.getParticleData().getNTypes();
        type_list = [];
        for i in range(0,ntypes):
            type_list.append(hoomd.context.current.system_definition.getParticleData().getNameByType(i));

        for i in range(0,ntypes):
            # build a dict of the params to pass to proces_param
            # param_dict = {};
            # for name in param_list:
            #     param_dict[name] = self.shape_param.get(type_list[i], name);

            color = colors.setdefault(type_list[i], '005984FF');
            shapedef = self.format_param_pos(self.shape_param[type_list[i]]);
            pos.set_def(type_list[i], shapedef + ' ' + color)

    def get_type_shapes(self):
        """ Get all the types of shapes in the current simulation

        Since this behaves differently for different types of shapes, the default behavior just raises an exception. Subclasses can override this to properly return
        """
        raise NotImplementedError("You are using a shape type that is not implemented! If you want it, please modify the hoomd.hpmc.integrate.mode_hpmc.get_type_shapes function")

    def initialize_shape_params(self):
        shape_param_type = None;
        # have to have a few extra checks becuase the sized class don't actually exist yet.
<<<<<<< HEAD
        if isinstance(self, convex_polyhedron):
            shape_param_type = data.convex_polyhedron_params.get_sized_class(self.max_verts);
        elif isinstance(self, convex_spheropolyhedron):
            shape_param_type = data.convex_spheropolyhedron_params.get_sized_class(self.max_verts);
        elif isinstance(self, sphere_union):
            shape_param_type = data.sphere_union_params.get_sized_class(self.max_members);
        elif isinstance(self, convex_polyhedron_union):
            shape_param_type = data.convex_polyhedron_union_params.get_sized_class(self.max_members);
=======
        if isinstance(self, sphere_union):
            shape_param_type = data.sphere_union_params.get_sized_class(self.capacity);
>>>>>>> a7019397
        else:
            shape_param_type = data.__dict__[self.__class__.__name__ + "_params"]; # using the naming convention for convenience.

        # setup the coefficient options
        ntypes = hoomd.context.current.system_definition.getParticleData().getNTypes();
        for i in range(0,ntypes):
            type_name = hoomd.context.current.system_definition.getParticleData().getNameByType(i);
            if not type_name in self.shape_param.keys(): # only add new keys
                self.shape_param.update({ type_name: shape_param_type(self, i) });

        # setup the interaction matrix elements
        ntypes = hoomd.context.current.system_definition.getParticleData().getNTypes();
        for i in range(0,ntypes):
            type_name_i = hoomd.context.current.system_definition.getParticleData().getNameByType(i);
            for j in range(0,ntypes):
                type_name_j = hoomd.context.current.system_definition.getParticleData().getNameByType(j);
                if self.overlap_checks.get(type_name_i, type_name_j) is None: # only add new pairs
                    # by default, perform overlap checks
                    hoomd.util.quiet_status()
                    self.overlap_checks.set(type_name_i, type_name_j, True)
                    hoomd.util.unquiet_status()

    def set_params(self,
                   d=None,
                   a=None,
                   move_ratio=None,
                   nselect=None,
                   nR=None,
                   depletant_type=None,
                   ntrial=None):
        R""" Changes parameters of an existing integration mode.

        Args:
            d (float): (if set) Maximum move displacement, Scalar to set for all types, or a dict containing {type:size} to set by type.
            a (float): (if set) Maximum rotation move, Scalar to set for all types, or a dict containing {type:size} to set by type.
            move_ratio (float): (if set) New value for the move ratio.
            nselect (int): (if set) New value for the number of particles to select for trial moves in one cell.
            nR (int): (if set) **Implicit depletants only**: Number density of implicit depletants in free volume.
            depletant_type (str): (if set) **Implicit depletants only**: Particle type to use as implicit depletant.
            ntrial (int): (if set) **Implicit depletants only**: Number of re-insertion attempts per overlapping depletant.
        """

        hoomd.util.print_status_line();
        # check that proper initialization has occured
        if self.cpp_integrator == None:
            hoomd.context.msg.error("Bug in hoomd_script: cpp_integrator not set, please report\n");
            raise RuntimeError('Error updating forces');

        # change the parameters
        if d is not None:
            if isinstance(d, dict):
                for t,t_d in d.items():
                    self.cpp_integrator.setD(t_d,hoomd.context.current.system_definition.getParticleData().getTypeByName(t))
            else:
                for i in range(hoomd.context.current.system_definition.getParticleData().getNTypes()):
                    self.cpp_integrator.setD(d,i);

        if a is not None:
            if isinstance(a, dict):
                for t,t_a in a.items():
                    self.cpp_integrator.setA(t_a,hoomd.context.current.system_definition.getParticleData().getTypeByName(t))
            else:
                for i in range(hoomd.context.current.system_definition.getParticleData().getNTypes()):
                    self.cpp_integrator.setA(a,i);

        if move_ratio is not None:
            self.cpp_integrator.setMoveRatio(move_ratio);

        if nselect is not None:
            self.cpp_integrator.setNSelect(nselect);

        if self.implicit:
            if nR is not None:
                self.implicit_params.append('nR')
                self.cpp_integrator.setDepletantDensity(nR)
            if depletant_type is not None:
                self.implicit_params.append('depletant_type')
                itype = hoomd.context.current.system_definition.getParticleData().getTypeByName(depletant_type)
                self.cpp_integrator.setDepletantType(itype)
            if ntrial is not None:
                self.implicit_params.append('ntrial')
                self.cpp_integrator.setNTrial(ntrial)
        elif any([p is not None for p in [nR,depletant_type,ntrial]]):
            hoomd.context.msg.warning("Implicit depletant parameters not supported by this integrator.\n")

    def map_overlaps(self):
        R""" Build an overlap map of the system

        Returns:
            List of tuples. True/false value of the i,j entry indicates overlap/non-overlap of the ith and jth particles (by tag)

        Example:
            mc = hpmc.integrate.shape(...)
            mc.shape_param.set(...)
            overlap_map = np.asarray(mc.map_overlaps())
        """

        self.update_forces()
        N = hoomd.context.current.system_definition.getParticleData().getMaximumTag() + 1;
        overlap_map = self.cpp_integrator.mapOverlaps();
        return list(zip(*[iter(overlap_map)]*N))


    def count_overlaps(self):
        R""" Count the number of overlaps.

        Returns:
            The number of overlaps in the current system configuration

        Example::

            mc = hpmc.integrate.shape(..);
            mc.shape_param.set(....);
            run(100)
            num_overlaps = mc.count_overlaps();
        """
        self.update_forces()
        self.cpp_integrator.communicate(True);
        return self.cpp_integrator.countOverlaps(hoomd.context.current.system.getCurrentTimeStep(), False);

    def get_translate_acceptance(self):
        R""" Get the average acceptance ratio for translate moves.

        Returns:
            The average translate accept ratio during the last :py:func:`hoomd.run()`.

        Example::

            mc = hpmc.integrate.shape(..);
            mc.shape_param.set(....);
            run(100)
            t_accept = mc.get_translate_acceptance();

        """
        counters = self.cpp_integrator.getCounters(1);
        return counters.getTranslateAcceptance();

    def get_rotate_acceptance(self):
        R""" Get the average acceptance ratio for rotate moves.

        Returns:
            The average rotate accept ratio during the last :py:func:`hoomd.run()`.

        Example::

            mc = hpmc.integrate.shape(..);
            mc.shape_param.set(....);
            run(100)
            t_accept = mc.get_rotate_acceptance();

        """
        counters = self.cpp_integrator.getCounters(1);
        return counters.getRotateAcceptance();

    def get_mps(self):
        R""" Get the number of trial moves per second.

        Returns:
            The number of trial moves per second performed during the last :py:func:`hoomd.run()`.

        """
        return self.cpp_integrator.getMPS();

    def get_counters(self):
        R""" Get all trial move counters.

        Returns:
            A dictionary containing all trial moves counted during the last :py:func:`hoomd.run()`.

        The dictionary contains the entries:

        * *translate_accept_count* - count of the number of accepted translate moves
        * *translate_reject_count* - count of the number of rejected translate moves
        * *rotate_accept_count* - count of the number of accepted rotate moves
        * *rotate_reject_count* - count of the number of rejected rotate moves
        * *overlap_checks* - estimate of the number of overlap checks performed
        * *translate_acceptance* - Average translate acceptance ratio over the run
        * *rotate_acceptance* - Average rotate acceptance ratio over the run
        * *move_count* - Count of the number of trial moves during the run
        """
        counters = self.cpp_integrator.getCounters(1);
        return dict(translate_accept_count=counters.translate_accept_count,
                    translate_reject_count=counters.translate_reject_count,
                    rotate_accept_count=counters.rotate_accept_count,
                    rotate_reject_count=counters.rotate_reject_count,
                    overlap_checks=counters.overlap_checks,
                    translate_acceptance=counters.getTranslateAcceptance(),
                    rotate_acceptance=counters.getRotateAcceptance(),
                    move_count=counters.getNMoves());

    def get_d(self,type=None):
        R""" Get the maximum trial displacement.

        Args:
            type (str): Type name to query.

        Returns:
            The current value of the 'd' parameter of the integrator.

        """
        if type is None:
            return self.cpp_integrator.getD(0);
        else:
            return self.cpp_integrator.getD(hoomd.context.current.system_definition.getParticleData().getTypeByName(type));

    def get_a(self,type=None):
        R""" Get the maximum trial rotation.

        Args:
            type (str): Type name to query.

        Returns:
            The current value of the 'a' parameter of the integrator.

        """
        if type is None:
            return self.cpp_integrator.getA(0);
        else:
            return self.cpp_integrator.getA(hoomd.context.current.system_definition.getParticleData().getTypeByName(type));

    def get_move_ratio(self):
        R""" Get the current probability of attempting translation moves.

        Returns: The current value of the 'move_ratio' parameter of the integrator.

        """
        return self.cpp_integrator.getMoveRatio();

    def get_nselect(self):
        R""" Get nselect parameter.

        Returns:
            The current value of the 'nselect' parameter of the integrator.

        """
        return self.cpp_integrator.getNSelect();

    def get_ntrial(self):
        R""" Get ntrial parameter.

        Returns:
            The current value of the 'ntrial' parameter of the integrator.

        """
        if not self.implicit:
            hoomd.context.msg.warning("ntrial only available in simulations with non-interacting depletants. Returning 0.\n")
            return 0;

        return self.cpp_integrator.getNTrial();

    def get_configurational_bias_ratio(self):
        R""" Get the average ratio of configurational bias attempts to depletant insertion moves.

        Returns:
            The average configurational bias ratio during the last :py:func:`hoomd.run()`.

        Example::

            mc = hpmc.integrate.shape(..,implicit=True);
            mc.shape_param.set(....);
            run(100)
            cb_ratio = mc.get_configurational_bias_ratio();

        """
        if not self.implicit:
            hoomd.context.msg.warning("Quantity only available in simulations with non-interacting depletants. Returning 0.\n")
            return 0;

        counters = self.cpp_integrator.getImplicitCounters(1);
        return counters.getConfigurationalBiasRatio();

    ## Check that the required implicit depletant parameters have been supplied
    # \returns Nothing
    #
    def check_implicit_params(self):
        for p in self.implicit_required_params:
            if not p in self.implicit_params:
                raise RuntimeError("Implicit depletant integrator is missing required parameter '%s.'"%(p))

## Helper methods to set rotation and translation moves by type
def setD(cpp_integrator,d):
    if isinstance(d, dict):
        for t,t_d in d.items():
            cpp_integrator.setD(t_d,hoomd.context.current.system_definition.getParticleData().getTypeByName(t))
    else:
        for i in range(hoomd.context.current.system_definition.getParticleData().getNTypes()):
            cpp_integrator.setD(d,i);

def setA(cpp_integrator,a):
    if isinstance(a, dict):
        for t,t_a in a.items():
            cpp_integrator.setA(t_a,hoomd.context.current.system_definition.getParticleData().getTypeByName(t))
    else:
        for i in range(hoomd.context.current.system_definition.getParticleData().getNTypes()):
            cpp_integrator.setA(a,i);

class sphere(mode_hpmc):
    R""" HPMC integration for spheres (2D/3D).

    Args:
        seed (int): Random number seed
        d (float): Maximum move displacement, Scalar to set for all types, or a dict containing {type:size} to set by type.
        nselect (int): The number of trial moves to perform in each cell.
        implicit (bool): Flag to enable implicit depletants.

    Hard particle Monte Carlo integration method for spheres.

    Sphere parameters:

    * *diameter* (**required**) - diameter of the sphere (distance units)
    * *ignore_statistics* (**default: False**) - set to True to disable ignore for statistics tracking
    * *ignore_overlaps* (**default: False**) - set to True to disable overlap checks between this and other types with *ignore_overlaps=True*

        * .. deprecated:: 2.1
             Replaced by :py:class:`interaction_matrix`.

    Examples::

        mc = hpmc.integrate.sphere(seed=415236)
        mc = hpmc.integrate.sphere(seed=415236, d=0.3)
        mc.shape_param.set('A', diameter=1.0)
        mc.shape_param.set('B', diameter=2.0)
        print('diameter = ', mc.shape_param['A'].diameter)

    Depletants Example::

        mc = hpmc.integrate.sphere(seed=415236, d=0.3, a=0.4, implicit=True)
        mc.set_param(nselect=8,nR=3,depletant_type='B')
        mc.shape_param.set('A', diameter=1.0)
        mc.shape_param.set('B', diameter=.1)
    """

    def __init__(self, seed, d=0.1, nselect=4, implicit=False):
        hoomd.util.print_status_line();

        # initialize base class
        mode_hpmc.__init__(self,implicit);

        # initialize the reflected c++ class
        if not hoomd.context.exec_conf.isCUDAEnabled():
            if(implicit):
                self.cpp_integrator = _hpmc.IntegratorHPMCMonoImplicitSphere(hoomd.context.current.system_definition, seed)
            else:
                self.cpp_integrator = _hpmc.IntegratorHPMCMonoSphere(hoomd.context.current.system_definition, seed);
        else:
            cl_c = _hoomd.CellListGPU(hoomd.context.current.system_definition);
            hoomd.context.current.system.addCompute(cl_c, "auto_cl2")
            if not implicit:
                self.cpp_integrator = _hpmc.IntegratorHPMCMonoGPUSphere(hoomd.context.current.system_definition, cl_c, seed);
            else:
                self.cpp_integrator = _hpmc.IntegratorHPMCMonoImplicitGPUSphere(hoomd.context.current.system_definition, cl_c, seed);

        # set the default parameters
        setD(self.cpp_integrator,d);
        self.cpp_integrator.setMoveRatio(1.0)
        self.cpp_integrator.setNSelect(nselect);

        hoomd.context.current.system.setIntegrator(self.cpp_integrator);

        self.initialize_shape_params();

        if implicit:
            self.implicit_required_params=['nR', 'depletant_type']

    # \internal
    # \brief Format shape parameters for pos file output
    def format_param_pos(self, param):
        d = param.diameter;
        return 'sphere {0}'.format(d);

    def get_type_shapes(self):
        """ Get all the types of shapes in the current simulation
        Returns:
            A list of dictionaries, one for each particle type in the system. Currently assumes that all 3D shapes are convex.
        """
        result = []

        ntypes = hoomd.context.current.system_definition.getParticleData().getNTypes();
        dim = hoomd.context.current.system_definition.getNDimensions()

        for i in range(ntypes):
            typename = hoomd.context.current.system_definition.getParticleData().getNameByType(i);
            shape = self.shape_param.get(typename)
            # Need to add logic to figure out whether this is 2D or not
            if dim == 3:
                result.append(dict(type='Sphere',
                                   diameter=shape.diameter))
            else:
                result.append(dict(type='Disk',
                                   diameter=shape.diameter))

        return result


class convex_polygon(mode_hpmc):
    R""" HPMC integration for convex polygons (2D).

    Args:
        seed (int): Random number seed
        d (float): Maximum move displacement, Scalar to set for all types, or a dict containing {type:size} to set by type.
        a (float): Maximum rotation move, Scalar to set for all types, or a dict containing {type:size} to set by type.
        move_ratio (float): Ratio of translation moves to rotation moves.
        nselect (int): The number of trial moves to perform in each cell.

    Note:
        For concave polygons, use :py:class:`simple_polygon`.

    Convex polygon parameters:

    * *vertices* (**required**) - vertices of the polygon as is a list of (x,y) tuples of numbers (distance units)

        * Vertices **MUST** be specified in a *counter-clockwise* order.
        * The origin **MUST** be contained within the vertices.
        * Points inside the polygon **MUST NOT** be included.
        * The origin centered circle that encloses all vertices should be of minimal size for optimal performance (e.g.
          don't put the origin right next to an edge).

    * *ignore_statistics* (**default: False**) - set to True to disable ignore for statistics tracking
    * *ignore_overlaps* (**default: False**) - set to True to disable overlap checks between this and other types with *ignore_overlaps=True*

        * .. deprecated:: 2.1
             Replaced by :py:class:`interaction_matrix`.

    Warning:
        HPMC does not check that all requirements are met. Undefined behavior will result if they are
        violated.

    Examples::

        mc = hpmc.integrate.convex_polygon(seed=415236)
        mc = hpmc.integrate.convex_polygon(seed=415236, d=0.3, a=0.4)
        mc.shape_param.set('A', vertices=[(-0.5, -0.5), (0.5, -0.5), (0.5, 0.5), (-0.5, 0.5)]);
        print('vertices = ', mc.shape_param['A'].vertices)

    """
    def __init__(self, seed, d=0.1, a=0.1, move_ratio=0.5, nselect=4):
        hoomd.util.print_status_line();

        # initialize base class
        mode_hpmc.__init__(self, False);

        # initialize the reflected c++ class
        if not hoomd.context.exec_conf.isCUDAEnabled():
            self.cpp_integrator = _hpmc.IntegratorHPMCMonoConvexPolygon(hoomd.context.current.system_definition, seed);
        else:
            cl_c = _hoomd.CellListGPU(hoomd.context.current.system_definition);
            hoomd.context.current.system.addCompute(cl_c, "auto_cl2")
            self.cpp_integrator = _hpmc.IntegratorHPMCMonoGPUConvexPolygon(hoomd.context.current.system_definition, cl_c, seed);

        # set default parameters
        setD(self.cpp_integrator,d);
        setA(self.cpp_integrator,a);
        self.cpp_integrator.setMoveRatio(move_ratio)
        self.cpp_integrator.setNSelect(nselect);

        hoomd.context.current.system.setIntegrator(self.cpp_integrator);

        self.initialize_shape_params();

    # \internal
    # \brief Format shape parameters for pos file output
    def format_param_pos(self, param):
        # build up shape_def string in a loop
        verts = param.vertices;
        shape_def = 'poly3d {0} '.format(len(verts));

        for v in verts:
            shape_def += '{0} {1} 0 '.format(*v);

        return shape_def

    def get_type_shapes(self):
        """ Get all the types of shapes in the current simulation
        Returns:
            A list of dictionaries, one for each particle type in the system. Currently assumes that all 3D shapes are convex.
        """
        result = []

        ntypes = hoomd.context.current.system_definition.getParticleData().getNTypes();

        for i in range(ntypes):
            typename = hoomd.context.current.system_definition.getParticleData().getNameByType(i);
            shape = self.shape_param.get(typename)
            result.append(dict(type='Polygon',
                                   rounding_radius=0,
                                   vertices=shape.vertices))

        return result


class convex_spheropolygon(mode_hpmc):
    R""" HPMC integration for convex spheropolygons (2D).

    Args:
        seed (int): Random number seed.
        d (float): Maximum move displacement, Scalar to set for all types, or a dict containing {type:size} to set by type.
        a (float): Maximum rotation move, Scalar to set for all types, or a dict containing {type:size} to set by type.
        move_ratio (float): Ratio of translation moves to rotation moves.
        nselect (int): The number of trial moves to perform in each cell.

    Spheropolygon parameters:

    * *vertices* (**required**) - vertices of the polygon as is a list of (x,y) tuples of numbers (distance units)

        * The origin **MUST** be contained within the shape.
        * The origin centered circle that encloses all vertices should be of minimal size for optimal performance (e.g.
          don't put the origin right next to an edge).

    * *sweep_radius* (**default: 0.0**) - the radius of the sphere swept around the edges of the polygon (distance units) - **optional**
    * *ignore_statistics* (**default: False**) - set to True to disable ignore for statistics tracking
    * *ignore_overlaps* (**default: False**) - set to True to disable overlap checks between this and other types with *ignore_overlaps=True*

        * .. deprecated:: 2.1
             Replaced by :py:class:`interaction_matrix`.

    Useful cases:

     * A 1-vertex spheropolygon is a disk.
     * A 2-vertex spheropolygon is a spherocylinder.

    Warning:
        HPMC does not check that all requirements are met. Undefined behavior will result if they are
        violated.

    Examples::

        mc = hpmc.integrate.convex_spheropolygon(seed=415236)
        mc = hpmc.integrate.convex_spheropolygon(seed=415236, d=0.3, a=0.4)
        mc.shape_param.set('A', vertices=[(-0.5, -0.5), (0.5, -0.5), (0.5, 0.5), (-0.5, 0.5)], sweep_radius=0.1, ignore_statistics=False);
        mc.shape_param.set('A', vertices=[(0,0)], sweep_radius=0.5, ignore_statistics=True);
        print('vertices = ', mc.shape_param['A'].vertices)

    """
    def __init__(self, seed, d=0.1, a=0.1, move_ratio=0.5, nselect=4):
        hoomd.util.print_status_line();

        # initialize base class
        mode_hpmc.__init__(self,False);

        # initialize the reflected c++ class
        if not hoomd.context.exec_conf.isCUDAEnabled():
            self.cpp_integrator = _hpmc.IntegratorHPMCMonoSpheropolygon(hoomd.context.current.system_definition, seed);
        else:
            cl_c = _hoomd.CellListGPU(hoomd.context.current.system_definition);
            hoomd.context.current.system.addCompute(cl_c, "auto_cl2")
            self.cpp_integrator = _hpmc.IntegratorHPMCMonoGPUSpheropolygon(hoomd.context.current.system_definition, cl_c, seed);

        # set default parameters
        setD(self.cpp_integrator,d);
        setA(self.cpp_integrator,a);
        self.cpp_integrator.setMoveRatio(move_ratio)
        self.cpp_integrator.setNSelect(nselect);

        hoomd.context.current.system.setIntegrator(self.cpp_integrator);
        self.initialize_shape_params();

    # \internal
    # \brief Format shape parameters for pos file output
    def format_param_pos(self, param):
        # build up shape_def string
        verts = param.vertices;
        R = float(param.sweep_radius);

        if len(verts) == 1:
            shape_def = 'ellipsoid {0} {0} {0} '.format(R);

        else:
            shape_def = 'spoly3d {0} {1} '.format(R, len(verts));

            for v in verts:
                shape_def += '{0} {1} 0 '.format(*v);

        return shape_def

    def get_type_shapes(self):
        """ Get all the types of shapes in the current simulation
        Returns:
            A list of dictionaries, one for each particle type in the system. Currently assumes that all 3D shapes are convex.
        """
        result = []

        ntypes = hoomd.context.current.system_definition.getParticleData().getNTypes();

        for i in range(ntypes):
            typename = hoomd.context.current.system_definition.getParticleData().getNameByType(i);
            shape = self.shape_param.get(typename)
            result.append(dict(type='Polygon',
                                   rounding_radius=shape.sweep_radius,
                                   vertices=shape.vertices))

        return result

class simple_polygon(mode_hpmc):
    R""" HPMC integration for simple polygons (2D).

    Args:
        seed (int): Random number seed.
        d (float): Maximum move displacement, Scalar to set for all types, or a dict containing {type:size} to set by type.
        a (float): Maximum rotation move, Scalar to set for all types, or a dict containing {type:size} to set by type.
        move_ratio (float): Ratio of translation moves to rotation moves.
        nselect (int): The number of trial moves to perform in each cell.

    Note:
        For simple polygons that are not concave, use :py:class:`convex_polygon`, it will execute much faster than
        :py:class:`simple_polygon`.

    Simple polygon parameters:

    * *vertices* (**required**) - vertices of the polygon as is a list of (x,y) tuples of numbers (distance units)

        * Vertices **MUST** be specified in a *counter-clockwise* order.
        * The polygon may be concave, but edges must not cross.
        * The origin doesn't necessarily need to be inside the shape.
        * The origin centered circle that encloses all vertices should be of minimal size for optimal performance.

    * *ignore_statistics* (**default: False**) - set to True to disable ignore for statistics tracking
    * *ignore_overlaps* (**default: False**) - set to True to disable overlap checks between this and other types with *ignore_overlaps=True*

        * .. deprecated:: 2.1
             Replaced by :py:class:`interaction_matrix`.

    Warning:
        HPMC does not check that all requirements are met. Undefined behavior will result if they are
        violated.

    Examples::

        mc = hpmc.integrate.simple_polygon(seed=415236)
        mc = hpmc.integrate.simple_polygon(seed=415236, d=0.3, a=0.4)
        mc.shape_param.set('A', vertices=[(0, 0.5), (-0.5, -0.5), (0, 0), (0.5, -0.5)]);
        print('vertices = ', mc.shape_param['A'].vertices)

    """
    def __init__(self, seed, d=0.1, a=0.1, move_ratio=0.5, nselect=4):
        hoomd.util.print_status_line();

        # initialize base class
        mode_hpmc.__init__(self,False);

        # initialize the reflected c++ class
        if not hoomd.context.exec_conf.isCUDAEnabled():
            self.cpp_integrator = _hpmc.IntegratorHPMCMonoSimplePolygon(hoomd.context.current.system_definition, seed);
        else:
            cl_c = _hoomd.CellListGPU(hoomd.context.current.system_definition);
            hoomd.context.current.system.addCompute(cl_c, "auto_cl2")
            self.cpp_integrator = _hpmc.IntegratorHPMCMonoGPUSimplePolygon(hoomd.context.current.system_definition, cl_c, seed);

        # set parameters
        setD(self.cpp_integrator,d);
        setA(self.cpp_integrator,a);
        self.cpp_integrator.setMoveRatio(move_ratio)
        self.cpp_integrator.setNSelect(nselect);

        hoomd.context.current.system.setIntegrator(self.cpp_integrator);
        self.initialize_shape_params();

    # \internal
    # \brief Format shape parameters for pos file output
    def format_param_pos(self, param):
        # build up shape_def string in a loop
        verts = param.vertices;
        shape_def = 'poly3d {0} '.format(len(verts));

        for v in verts:
            shape_def += '{0} {1} 0 '.format(*v);

        return shape_def

    def get_type_shapes(self):
        """ Get all the types of shapes in the current simulation
        Returns:
            A list of dictionaries, one for each particle type in the system. Currently assumes that all 3D shapes are convex.
        """
        result = []

        ntypes = hoomd.context.current.system_definition.getParticleData().getNTypes();

        for i in range(ntypes):
            typename = hoomd.context.current.system_definition.getParticleData().getNameByType(i);
            shape = self.shape_param.get(typename)
            result.append(dict(type='Polygon',
                                   rounding_radius=0,
                                   vertices=shape.vertices))

        return result

class polyhedron(mode_hpmc):
    R""" HPMC integration for general polyhedra (3D).

    Args:
        seed (int): Random number seed.
        d (float): Maximum move displacement, Scalar to set for all types, or a dict containing {type:size} to set by type.
        a (float): Maximum rotation move, Scalar to set for all types, or a dict containing {type:size} to set by type.
        move_ratio (float): Ratio of translation moves to rotation moves.
        nselect (int): The number of trial moves to perform in each cell.
        implicit (bool): Flag to enable implicit depletants.

    Polyhedron parameters:

    * *vertices* (**required**) - vertices of the polyhedron as is a list of (x,y,z) tuples of numbers (distance units)

        * The origin **MUST** strictly be contained in the generally nonconvex volume defined by the vertices and faces
        * The origin centered circle that encloses all verticies should be of minimal size for optimal performance (e.g.
          don't put the origin right next to a face).

    * *faces* (**required**) - a list of vertex indices for every face
    * *sweep_radius* (**default: 0.0**) - rounding radius applied to polyhedron
    * *ignore_statistics* (**default: False**) - set to True to disable ignore for statistics tracking
    * *ignore_overlaps* (**default: False**) - set to True to disable overlap checks between this and other types with *ignore_overlaps=True*

        * .. deprecated:: 2.1
             Replaced by :py:class:`interaction_matrix`.

    Warning:
        HPMC does not check that all requirements are met. Undefined behavior will result if they are
        violated.

    Example::

        mc = hpmc.integrate.polyhedron(seed=415236)
        mc = hpmc.integrate.polyhedron(seed=415236, d=0.3, a=0.4)
        mc.shape_param.set('A', vertices=[(-0.5, -0.5, -0.5), (-0.5, -0.5, 0.5), (-0.5, 0.5, -0.5), (-0.5, 0.5, 0.5), \
            (0.5, -0.5, -0.5), (0.5, -0.5, 0.5), (0.5, 0.5, -0.5), (0.5, 0.5, 0.5)],\
            faces = [(7, 3, 1, 5), (7, 5, 4, 6), (7, 6, 2, 3), (3, 2, 0, 1), (0, 2, 6, 4), (1, 0, 4, 5)]);
        print('vertices = ', mc.shape_param['A'].vertices)
        print('faces = ', mc.shape_param['A'].faces)

    Depletants Example::

        mc = hpmc.integrate.polyhedron(seed=415236, d=0.3, a=0.4, implicit=True)
        mc.set_param(nselect=1,nR=3,depletant_type='B')
        faces = [(7, 3, 1, 5), (7, 5, 4, 6), (7, 6, 2, 3), (3, 2, 0, 1), (0, 2, 6, 4), (1, 0, 4, 5)];
        mc.shape_param.set('A', vertices=[(-0.5, -0.5, -0.5), (-0.5, -0.5, 0.5), (-0.5, 0.5, -0.5), (-0.5, 0.5, 0.5), \
            (0.5, -0.5, -0.5), (0.5, -0.5, 0.5), (0.5, 0.5, -0.5), (0.5, 0.5, 0.5)], faces = faces);
        mc.shape_param.set('B', vertices=[(-0.05, -0.05, -0.05), (-0.05, -0.05, 0.05), (-0.05, 0.05, -0.05), (-0.05, 0.05, 0.05), \
            (0.05, -0.05, -0.05), (0.05, -0.05, 0.05), (0.05, 0.05, -0.05), (0.05, 0.05, 0.05)], faces = faces);
    """
    def __init__(self, seed, d=0.1, a=0.1, move_ratio=0.5, nselect=4, implicit=False):
        hoomd.util.print_status_line();

        # initialize base class
        mode_hpmc.__init__(self,implicit);

        # initialize the reflected c++ class
        if not hoomd.context.exec_conf.isCUDAEnabled():
            if(implicit):
                self.cpp_integrator = _hpmc.IntegratorHPMCMonoImplicitPolyhedron(hoomd.context.current.system_definition, seed)
            else:
                self.cpp_integrator = _hpmc.IntegratorHPMCMonoPolyhedron(hoomd.context.current.system_definition, seed);
        else:
            cl_c = _hoomd.CellListGPU(hoomd.context.current.system_definition);
            hoomd.context.current.system.addCompute(cl_c, "auto_cl2")
            if not implicit:
                self.cpp_integrator = _hpmc.IntegratorHPMCMonoGPUPolyhedron(hoomd.context.current.system_definition, cl_c, seed);
            else:
                self.cpp_integrator = _hpmc.IntegratorHPMCMonoImplicitGPUPolyhedron(hoomd.context.current.system_definition, cl_c, seed);

        # set default parameters
        setD(self.cpp_integrator,d);
        setA(self.cpp_integrator,a);
        self.cpp_integrator.setMoveRatio(move_ratio)
        self.cpp_integrator.setNSelect(nselect);

        hoomd.context.current.system.setIntegrator(self.cpp_integrator);
        self.initialize_shape_params();

        if implicit:
            self.implicit_required_params=['nR', 'depletant_type']

    # \internal
    # \brief Format shape parameters for pos file output
    def format_param_pos(self, param):
        # build up shape_def string in a loop

        verts = param.vertices;
        # represent by convex hull, pos doesn't support non-convex shapes yet
        shape_def = 'polyV {0} '.format(len(verts));

        for v in verts:
            shape_def += '{0} {1} {2} '.format(*v);

        faces = param.faces;
        shape_def += '{0} '.format(len(faces))
        for f in faces:
            shape_def += '{0} '.format(len(f));
            for vi in f:
                shape_def += '{0} '.format(vi)

        return shape_def

class convex_polyhedron(mode_hpmc):
    R""" HPMC integration for convex polyhedra (3D).

    Args:
        seed (int): Random number seed.
        d (float): Maximum move displacement, Scalar to set for all types, or a dict containing {type:size} to set by type.
        a (float): Maximum rotation move, Scalar to set for all types, or a dict containing {type:size} to set by type.
        move_ratio (float): Ratio of translation moves to rotation moves.
        nselect (int): (Override the automatic choice for the number of trial moves to perform in each cell.
        implicit (bool): Flag to enable implicit depletants.
        max_verts (int): Set the maximum number of vertices in a polyhedron.
            * .. deprecated:: 2.2

    Convex polyhedron parameters:

    * *vertices* (**required**) - vertices of the polyhedron as is a list of (x,y,z) tuples of numbers (distance units)

        * The origin **MUST** be contained within the vertices.
        * The origin centered circle that encloses all verticies should be of minimal size for optimal performance (e.g.
          don't put the origin right next to a face).

    * *ignore_statistics* (**default: False**) - set to True to disable ignore for statistics tracking
    * *ignore_overlaps* (**default: False**) - set to True to disable overlap checks between this and other types with *ignore_overlaps=True*

        * .. deprecated:: 2.1
             Replaced by :py:class:`interaction_matrix`.

    Warning:
        HPMC does not check that all requirements are met. Undefined behavior will result if they are
        violated.

    Example::

        mc = hpmc.integrate.convex_polyhedron(seed=415236)
        mc = hpmc.integrate.convex_polyhedron(seed=415236, d=0.3, a=0.4)
        mc.shape_param.set('A', vertices=[(0.5, 0.5, 0.5), (0.5, -0.5, -0.5), (-0.5, 0.5, -0.5), (-0.5, -0.5, 0.5)]);
        print('vertices = ', mc.shape_param['A'].vertices)

    Depletants Example::

        mc = hpmc.integrate.convex_polyhedron(seed=415236, d=0.3, a=0.4, implicit=True)
        mc.set_param(nselect=1,nR=3,depletant_type='B')
        mc.shape_param.set('A', vertices=[(0.5, 0.5, 0.5), (0.5, -0.5, -0.5), (-0.5, 0.5, -0.5), (-0.5, -0.5, 0.5)]);
        mc.shape_param.set('B', vertices=[(0.05, 0.05, 0.05), (0.05, -0.05, -0.05), (-0.05, 0.05, -0.05), (-0.05, -0.05, 0.05)]);
    """
    def __init__(self, seed, d=0.1, a=0.1, move_ratio=0.5, nselect=4, implicit=False, max_verts=None):
        hoomd.util.print_status_line();

        if max_verts is not None:
            hoomd.context.msg.warning("max_verts is deprecated. Ignoring.\n")

        # initialize base class
        mode_hpmc.__init__(self,implicit);

        # initialize the reflected c++ class
        if not hoomd.context.exec_conf.isCUDAEnabled():
            if(implicit):
                self.cpp_integrator = _hpmc.IntegratorHPMCMonoImplicitConvexPolyhedron(hoomd.context.current.system_definition, seed);
            else:
                self.cpp_integrator = _hpmc.IntegratorHPMCMonoConvexPolyhedron(hoomd.context.current.system_definition, seed);
        else:
            cl_c = _hoomd.CellListGPU(hoomd.context.current.system_definition);
            hoomd.context.current.system.addCompute(cl_c, "auto_cl2")
            if implicit:
                self.cpp_integrator = _hpmc.IntegratorHPMCMonoImplicitGPUConvexPolyhedron(hoomd.context.current.system_definition, cl_c, seed);
            else:
                self.cpp_integrator = _hpmc.IntegratorHPMCMonoGPUConvexPolyhedron(hoomd.context.current.system_definition, cl_c, seed);

        # set default parameters
        setD(self.cpp_integrator,d);
        setA(self.cpp_integrator,a);
        self.cpp_integrator.setMoveRatio(move_ratio)
        if nselect is not None:
            self.cpp_integrator.setNSelect(nselect);

        hoomd.context.current.system.setIntegrator(self.cpp_integrator);
        self.initialize_shape_params();

        if implicit:
            self.implicit_required_params=['nR', 'depletant_type']

    # \internal
    # \brief Format shape parameters for pos file output
    def format_param_pos(self, param):
        # build up shape_def string in a loop
        verts = param.vertices;
        shape_def = 'poly3d {0} '.format(len(verts));

        for v in verts:
            shape_def += '{0} {1} {2} '.format(*v);

        return shape_def

    def get_type_shapes(self):
        """ Get all the types of shapes in the current simulation
        Returns:
            A list of dictionaries, one for each particle type in the system. Currently assumes that all 3D shapes are convex.
        """
        result = []

        ntypes = hoomd.context.current.system_definition.getParticleData().getNTypes();

        for i in range(ntypes):
            typename = hoomd.context.current.system_definition.getParticleData().getNameByType(i);
            shape = self.shape_param.get(typename)
            dim = hoomd.context.current.system_definition.getNDimensions()
            # Currently can't trivially pull the radius for nonspherical shapes
            result.append(dict(type='ConvexPolyhedron',
                                   rounding_radius=0,
                                   vertices=shape.vertices))

        return result

class faceted_sphere(mode_hpmc):
    R""" HPMC integration for faceted spheres (3D).

    Args:
        seed (int): Random number seed.
        d (float): Maximum move displacement, Scalar to set for all types, or a dict containing {type:size} to set by type.
        a (float): Maximum rotation move, Scalar to set for all types, or a dict containing {type:size} to set by type.
        move_ratio (float): Ratio of translation moves to rotation moves.
        nselect (int): The number of trial moves to perform in each cell.
        implicit (bool): Flag to enable implicit depletants.

    A faceted sphere is a sphere interesected with halfspaces. The equation defining each halfspace is given by:

    .. math::
        n_i\cdot r + b_i \le 0

    where :math:`n_i` is the face normal, and :math:`b_i` is  the offset.

    Warning:
        The origin must be chosen so as to lie **inside the shape**, or the overlap check will not work.
        This condition is not checked.

    Faceted sphere parameters:

    * *normals* (**required**) - list of (x,y,z) tuples defining the facet normals (distance units)
    * *offsets* (**required**) - list of offsets (distance unit^2)
    * *diameter* (**required**) - diameter of sphere
    * *vertices* (**required**) - list of vertices for intersection polyhedron
    * *origin* (**required**) - origin vector
    * *ignore_statistics* (**default: False**) - set to True to disable ignore for statistics tracking
    * *ignore_overlaps* (**default: False**) - set to True to disable overlap checks between this and other types with *ignore_overlaps=True*

        * .. deprecated:: 2.1
             Replaced by :py:class:`interaction_matrix`.

    Warning:
        Planes must not be coplanar.

    Example::

        mc = hpmc.integrate.faceted_sphere(seed=415236)
        mc = hpmc.integrate.faceted_sphere(seed=415236, d=0.3, a=0.4)
        mc.shape_param.set('A', normals=[(-1,0,0),(1,0,0),(0,-1,0),(0,1,0),(0,0,-1),(0,0,1)],diameter=1.0);
        print('diameter = ', mc.shape_param['A'].diameter)

    Depletants Example::

        mc = hpmc.integrate.pathcy_sphere(seed=415236, d=0.3, a=0.4, implicit=True)
        mc.set_param(nselect=1,nR=3,depletant_type='B')
        mc.shape_param.set('A', normals=[(-1,0,0),(1,0,0),(0,-1,0),(0,1,0),(0,0,-1),(0,0,1)],diameter=1.0);
        mc.shape_param.set('B', normals=[],diameter=0.1);
    """
    def __init__(self, seed, d=0.1, a=0.1, move_ratio=0.5, nselect=4, implicit=False):
        hoomd.util.print_status_line();

        # initialize base class
        mode_hpmc.__init__(self,implicit);

        # initialize the reflected c++ class
        if not hoomd.context.exec_conf.isCUDAEnabled():
            if(implicit):
                self.cpp_integrator = _hpmc.IntegratorHPMCMonoImplicitFacetedSphere(hoomd.context.current.system_definition, seed)
            else:
                self.cpp_integrator = _hpmc.IntegratorHPMCMonoFacetedSphere(hoomd.context.current.system_definition, seed);
        else:
            cl_c = _hoomd.CellListGPU(hoomd.context.current.system_definition);
            hoomd.context.current.system.addCompute(cl_c, "auto_cl2")
            if not implicit:
                self.cpp_integrator = _hpmc.IntegratorHPMCMonoGPUFacetedSphere(hoomd.context.current.system_definition, cl_c, seed);
            else:
                self.cpp_integrator = _hpmc.IntegratorHPMCMonoImplicitGPUFacetedSphere(hoomd.context.current.system_definition, cl_c, seed);

        # set default parameters
        setD(self.cpp_integrator,d);
        setA(self.cpp_integrator,a);
        self.cpp_integrator.setMoveRatio(move_ratio)
        self.cpp_integrator.setNSelect(nselect);

        hoomd.context.current.system.setIntegrator(self.cpp_integrator);
        self.initialize_shape_params();

        if implicit:
            self.implicit_required_params=['nR', 'depletant_type']

    # \internal
    # \brief Format shape parameters for pos file output
    def format_param_pos(self, param):
        vertices = param.vertices;
        d = param.diameter;
        if vertices is not None:
            # build up shape_def string in a loop
            shape_def = 'polySphere {0} {1} '.format(d/2.0,len(vertices));

            v = []
            for v in vertices:
                shape_def += '{0} {1} {2} '.format(*v)

            return shape_def
        else:
            raise RuntimeError("No vertices supplied.")

class sphinx(mode_hpmc):
    R""" HPMC integration for sphinx particles (3D).

    Args:
        seed (int): Random number seed.
        d (float): Maximum move displacement, Scalar to set for all types, or a dict containing {type:size} to set by type.
        a (float): Maximum rotation move, Scalar to set for all types, or a dict containing {type:size} to set by type.
        move_ratio (float): Ratio of translation moves to rotation moves.
        nselect (int): The number of trial moves to perform in each cell.
        implicit (bool): Flag to enable implicit depletants.

    Sphinx particles are dimpled spheres (spheres with 'positive' and 'negative' volumes).

    Sphinx parameters:

    * *diameters* - diameters of spheres (positive OR negative real numbers)
    * *centers* - centers of spheres in local coordinate frame
    * *ignore_statistics* (**default: False**) - set to True to disable ignore for statistics tracking
    * *ignore_overlaps* (**default: False**) - set to True to disable overlap checks between this and other types with *ignore_overlaps=True*

        * .. deprecated:: 2.1
             Replaced by :py:class:`interaction_matrix`.

    Quick Example::

        mc = hpmc.integrate.sphinx(seed=415236)
        mc = hpmc.integrate.sphinx(seed=415236, d=0.3, a=0.4)
        mc.shape_param.set('A', centers=[(0,0,0),(1,0,0)], diameters=[1,.25])
        print('diameters = ', mc.shape_param['A'].diameters)

    Depletants Example::

        mc = hpmc.integrate.sphinx(seed=415236, d=0.3, a=0.4, implicit=True)
        mc.set_param(nselect=1,nR=3,depletant_type='B')
        mc.shape_param.set('A', centers=[(0,0,0),(1,0,0)], diameters=[1,-.25])
        mc.shape_param.set('B', centers=[(0,0,0)], diameters=[.15])
    """
    def __init__(self, seed, d=0.1, a=0.1, move_ratio=0.5, nselect=4, implicit=False):
        hoomd.util.print_status_line();

        # initialize base class
        mode_hpmc.__init__(self,implicit);

        # initialize the reflected c++ class
        if not hoomd.context.exec_conf.isCUDAEnabled():
            if(implicit):
                self.cpp_integrator = _hpmc.IntegratorHPMCMonoImplicitSphinx(hoomd.context.current.system_definition, seed)
            else:
                self.cpp_integrator = _hpmc.IntegratorHPMCMonoSphinx(hoomd.context.current.system_definition, seed);
        else:
            cl_c = _hoomd.CellListGPU(hoomd.context.current.system_definition);
            hoomd.context.current.system.addCompute(cl_c, "auto_cl2")

            if not implicit:
                self.cpp_integrator = _hpmc.IntegratorHPMCMonoGPUSphinx(hoomd.context.current.system_definition, cl_c, seed);
            else:
                self.cpp_integrator = _hpmc.IntegratorHPMCMonoImplicitGPUSphinx(hoomd.context.current.system_definition, cl_c, seed);

        # set default parameters
        setD(self.cpp_integrator,d);
        setA(self.cpp_integrator,a);
        self.cpp_integrator.setMoveRatio(move_ratio)
        if nselect is not None:
            self.cpp_integrator.setNSelect(nselect);

        hoomd.context.current.system.setIntegrator(self.cpp_integrator);
        self.initialize_shape_params();

        if implicit:
            self.implicit_required_params=['nR', 'depletant_type']

    # \internal
    # \brief Format shape parameters for pos file output
    def format_param_pos(self, param):
        centers = param.centers;
        diameters = param.diameters;
        circumsphere_d = param.diameter

        colors = param.colors
        if colors is None:
            # default
            colors = ["005984ff" for c in centers]

        # build up shape_def string in a loop
        shape_def = 'sphinx 0 {0} {1} '.format(circumsphere_d, len(centers));

        # for every plane, construct four bounding vertices
        for (d,c,col) in zip(diameters, centers, colors):
            shape_def += '{0} {1} {2} {3} {4} '.format(d/2.0,c[0],c[1],c[2], col);

        return shape_def

class convex_spheropolyhedron(mode_hpmc):
    R""" HPMC integration for spheropolyhedra (3D).

    Args:
        seed (int): Random number seed.
        d (float): Maximum move displacement, Scalar to set for all types, or a dict containing {type:size} to set by type.
        a (float): Maximum rotation move, Scalar to set for all types, or a dict containing {type:size} to set by type.
        move_ratio (float): Ratio of translation moves to rotation moves.
        nselect (int): The number of trial moves to perform in each cell.
        implicit (bool): Flag to enable implicit depletants.
        max_verts (int): Set the maximum number of vertices in a polyhedron.
            * .. deprecated:: 2.2

    A sperholpolyhedron can also represent spheres (0 or 1 vertices), and spherocylinders (2 vertices).

    Spheropolyhedron parameters:

    * *vertices* (**required**) - vertices of the polyhedron as is a list of (x,y,z) tuples of numbers (distance units)

        - The origin **MUST** be contained within the vertices.
        - The origin centered sphere that encloses all verticies should be of minimal size for optimal performance (e.g.
          don't put the origin right next to a face).
        - A sphere can be represented by specifying zero vertices (i.e. vertices=[]) and a non-zero radius R
        - Two vertices and a non-zero radius R define a prolate spherocylinder.

    * *sweep_radius* (**default: 0.0**) - the radius of the sphere swept around the edges of the polygon (distance units) - **optional**
    * *ignore_statistics* (**default: False**) - set to True to disable ignore for statistics tracking
    * *ignore_overlaps* (**default: False**) - set to True to disable overlap checks between this and other types with *ignore_overlaps=True*

        * .. deprecated:: 2.1
             Replaced by :py:class:`interaction_matrix`.

    Warning:
        HPMC does not check that all requirements are met. Undefined behavior will result if they are
        violated.

    Example::

        mc = hpmc.integrate.convex_spheropolyhedron(seed=415236)
        mc = hpmc.integrate.convex_spheropolyhedron(seed=415236, d=0.3, a=0.4)
        mc.shape_param['tetrahedron'].set(vertices=[(0.5, 0.5, 0.5), (0.5, -0.5, -0.5), (-0.5, 0.5, -0.5), (-0.5, -0.5, 0.5)]);
        print('vertices = ', mc.shape_param['A'].vertices)
        mc.shape_param['SphericalDepletant'].set(vertices=[], sweep_radius=0.1, ignore_statistics=True);

    Depletants example::

        mc = hpmc.integrate.convex_spheropolyhedron(seed=415236, d=0.3, a=0.4, implicit=True)
        mc.set_param(nR=3,depletant_type='SphericalDepletant')
        mc.shape_param['tetrahedron'].set(vertices=[(0.5, 0.5, 0.5), (0.5, -0.5, -0.5), (-0.5, 0.5, -0.5), (-0.5, -0.5, 0.5)]);
        mc.shape_param['SphericalDepletant'].set(vertices=[], sweep_radius=0.1);
    """
    def __init__(self, seed, d=0.1, a=0.1, move_ratio=0.5, nselect=4, implicit=False, max_verts=None):
        hoomd.util.print_status_line();

        if max_verts is not None:
            hoomd.context.msg.warning("max_verts is deprecated. Ignoring.\n")

        # initialize base class
        mode_hpmc.__init__(self,implicit);

        # initialize the reflected c++ class
        if not hoomd.context.exec_conf.isCUDAEnabled():
            if(implicit):
                self.cpp_integrator = _hpmc.IntegratorHPMCMonoImplicitSpheropolyhedron(hoomd.context.current.system_definition, seed)
            else:
                self.cpp_integrator = _hpmc.IntegratorHPMCMonoSpheropolyhedron(hoomd.context.current.system_definition, seed);
        else:
            cl_c = _hoomd.CellListGPU(hoomd.context.current.system_definition);
            hoomd.context.current.system.addCompute(cl_c, "auto_cl2")
            if not implicit:
                self.cpp_integrator = _hpmc.IntegratorHPMCMonoGPUSpheropolyhedron(hoomd.context.current.system_definition, cl_c, seed);
            else:
                self.cpp_integrator = _hpmc.IntegratorHPMCMonoImplicitGPUSpheropolyhedron(hoomd.context.current.system_definition, cl_c, seed);

        # set default parameters
        setD(self.cpp_integrator,d);
        setA(self.cpp_integrator,a);
        self.cpp_integrator.setMoveRatio(move_ratio)
        if nselect is not None:
            self.cpp_integrator.setNSelect(nselect);

        hoomd.context.current.system.setIntegrator(self.cpp_integrator);
        self.initialize_shape_params();

        if implicit:
            self.implicit_required_params=['nR', 'depletant_type']

    # \internal
    # \brief Format shape parameters for pos file output
    def format_param_pos(self, param):
        verts = param.vertices;
        R = float(param.sweep_radius);
        # Allow spheres to be represented for zero or one verts for maximum compatibility.
        if len(verts) <= 1:
            # draw spherocylinder to avoid having to handle orientation output differently
            d = R * 2.0;
            return 'cyl {0} 0'.format(d);
        # else draw spheropolyhedron
        # build up shape_def string in a loop
        shape_def = 'spoly3d {0} {1} '.format(R, len(verts));

        for v in verts:
            shape_def += '{0} {1} {2} '.format(*v);

        return shape_def

    def get_type_shapes(self):
        """ Get all the types of shapes in the current simulation
        Returns:
            A list of dictionaries, one for each particle type in the system. Currently assumes that all 3D shapes are convex.
        """
        result = []

        ntypes = hoomd.context.current.system_definition.getParticleData().getNTypes();

        for i in range(ntypes):
            typename = hoomd.context.current.system_definition.getParticleData().getNameByType(i);
            shape = self.shape_param.get(typename)
            dim = hoomd.context.current.system_definition.getNDimensions()
            # Currently can't trivially pull the radius for nonspherical shapes
            result.append(dict(type='ConvexPolyhedron',
                                   rounding_radius=shape.sweep_radius,
                                   vertices=shape.vertices))

        return result

class ellipsoid(mode_hpmc):
    R""" HPMC integration for ellipsoids (2D/3D).

    Args:
        seed (int): Random number seed.
        d (float): Maximum move displacement, Scalar to set for all types, or a dict containing {type:size} to set by type.
        a (float): Maximum rotation move, Scalar to set for all types, or a dict containing {type:size} to set by type.
        move_ratio (float): Ratio of translation moves to rotation moves.
        nselect (int): The number of trial moves to perform in each cell.
        implicit (bool): Flag to enable implicit depletants.

    Ellipsoid parameters:

    * *a* (**required**) - principle axis a of the ellipsoid (radius in the x direction) (distance units)
    * *b* (**required**) - principle axis b of the ellipsoid (radius in the y direction) (distance units)
    * *c* (**required**) - principle axis c of the ellipsoid (radius in the z direction) (distance units)
    * *ignore_statistics* (**default: False**) - set to True to disable ignore for statistics tracking
    * *ignore_overlaps* (**default: False**) - set to True to disable overlap checks between this and other types with *ignore_overlaps=True*

        * .. deprecated:: 2.1
             Replaced by :py:class:`interaction_matrix`.

    Example::

        mc = hpmc.integrate.ellipsoid(seed=415236)
        mc = hpmc.integrate.ellipsoid(seed=415236, d=0.3, a=0.4)
        mc.shape_param.set('A', a=0.5, b=0.25, c=0.125);
        print('ellipsoids parameters (a,b,c) = ', mc.shape_param['A'].a, mc.shape_param['A'].b, mc.shape_param['A'].c)

    Depletants Example::

        mc = hpmc.integrate.ellipsoid(seed=415236, d=0.3, a=0.4, implicit=True)
        mc.set_param(nselect=1,nR=50,depletant_type='B')
        mc.shape_param.set('A', a=0.5, b=0.25, c=0.125);
        mc.shape_param.set('B', a=0.05, b=0.05, c=0.05);
    """
    def __init__(self, seed, d=0.1, a=0.1, move_ratio=0.5, nselect=4, implicit=False):
        hoomd.util.print_status_line();

        # initialize base class
        mode_hpmc.__init__(self,implicit);

        # initialize the reflected c++ class
        if not hoomd.context.exec_conf.isCUDAEnabled():
            if(implicit):
                self.cpp_integrator = _hpmc.IntegratorHPMCMonoImplicitEllipsoid(hoomd.context.current.system_definition, seed)
            else:
                self.cpp_integrator = _hpmc.IntegratorHPMCMonoEllipsoid(hoomd.context.current.system_definition, seed);
        else:
            cl_c = _hoomd.CellListGPU(hoomd.context.current.system_definition);
            hoomd.context.current.system.addCompute(cl_c, "auto_cl2")
            if not implicit:
                self.cpp_integrator = _hpmc.IntegratorHPMCMonoGPUEllipsoid(hoomd.context.current.system_definition, cl_c, seed);
            else:
                self.cpp_integrator = _hpmc.IntegratorHPMCMonoImplicitGPUEllipsoid(hoomd.context.current.system_definition, cl_c, seed);

        # set default parameters
        setD(self.cpp_integrator,d);
        setA(self.cpp_integrator,a);
        self.cpp_integrator.setMoveRatio(move_ratio)

        self.cpp_integrator.setNSelect(nselect);

        hoomd.context.current.system.setIntegrator(self.cpp_integrator);
        self.initialize_shape_params();

        if implicit:
            self.implicit_required_params=['nR', 'depletant_type']

    # \internal
    # \brief Format shape parameters for pos file output
    def format_param_pos(self, param):
        return 'ellipsoid {0} {1} {2}'.format(param.a, param.b, param.c);

class sphere_union(mode_hpmc):
    R""" HPMC integration for unions of spheres (3D).

    This shape uses an internal OBB tree for fast collision queries.
    Depending on the number of constituent spheres in the tree, different values of the number of spheres per leaf
    node may yield different optimal performance. The capacity of leaf nodes is configurable.

    Args:
        seed (int): Random number seed.
        d (float): Maximum move displacement, Scalar to set for all types, or a dict containing {type:size} to set by type.
        a (float): Maximum rotation move, Scalar to set for all types, or a dict containing {type:size} to set by type.
        move_ratio (float): Ratio of translation moves to rotation moves.
        nselect (int): The number of trial moves to perform in each cell.
        implicit (bool): Flag to enable implicit depletants.
        max_members (int): Set the maximum number of members in the sphere union
            * .. deprecated:: 2.2
        capacity (int): Set to the number of constituent spheres per leaf node
            * .. versionadded:: 2.2

    Sphere union parameters:

    * *diameters* (**required**) - list of diameters of the spheres (distance units).
    * *centers* (**required**) - list of centers of constituent spheres in particle coordinates.
    * *overlap* (**default: 1 for all spheres**) - only check overlap between constituent particles for which *overlap [i] & overlap[j]* is !=0, where '&' is the bitwise AND operator.

        * .. versionadded:: 2.1

    * *ignore_statistics* (**default: False**) - set to True to disable ignore for statistics tracking.
    * *ignore_overlaps* (**default: False**) - set to True to disable overlap checks between this and other types with *ignore_overlaps=True*

        * .. deprecated:: 2.1
             Replaced by :py:class:`interaction_matrix`.

    Example::

        mc = hpmc.integrate.sphere_union(seed=415236)
        mc = hpmc.integrate.sphere_union(seed=415236, d=0.3, a=0.4)
        mc.shape_param.set('A', diameters=[1.0, 1.0], centers=[(-0.25, 0.0, 0.0), (0.25, 0.0, 0.0)]);
        print('diameter of the first sphere = ', mc.shape_param['A'].members[0].diameter)
        print('center of the first sphere = ', mc.shape_param['A'].centers[0])

    Depletants Example::

        mc = hpmc.integrate.sphere_union(seed=415236, d=0.3, a=0.4, implicit=True)
        mc.set_param(nselect=1,nR=50,depletant_type='B')
        mc.shape_param.set('A', diameters=[1.0, 1.0], centers=[(-0.25, 0.0, 0.0), (0.25, 0.0, 0.0)]);
        mc.shape_param.set('B', diameters=[0.05], centers=[(0.0, 0.0, 0.0)]);
    """

    def __init__(self, seed, d=0.1, a=0.1, move_ratio=0.5, nselect=4, implicit=False, max_members=None, capacity=4):
        hoomd.util.print_status_line();

        if max_members is not None:
            hoomd.context.msg.warning("max_members is deprecated. Ignoring.\n")

        # initialize base class
        mode_hpmc.__init__(self,implicit);

        # initialize the reflected c++ class
        if not hoomd.context.exec_conf.isCUDAEnabled():
            if(implicit):
                self.cpp_integrator = _get_sized_entry('IntegratorHPMCMonoImplicitSphereUnion', capacity)(hoomd.context.current.system_definition, seed)
            else:
                self.cpp_integrator = _get_sized_entry('IntegratorHPMCMonoSphereUnion', capacity)(hoomd.context.current.system_definition, seed)
        else:
            cl_c = _hoomd.CellListGPU(hoomd.context.current.system_definition);
            hoomd.context.current.system.addCompute(cl_c, "auto_cl2")
            if not implicit:
                self.cpp_integrator = _get_sized_entry('IntegratorHPMCMonoGPUSphereUnion', capacity)(hoomd.context.current.system_definition, cl_c, seed)
            else:
                self.cpp_integrator = _get_sized_entry('IntegratorHPMCMonoImplicitGPUSphereUnion', capacity)(hoomd.context.current.system_definition, cl_c, seed)

        # set default parameters
        setD(self.cpp_integrator,d);
        setA(self.cpp_integrator,a);
        self.cpp_integrator.setMoveRatio(move_ratio)
        self.cpp_integrator.setNSelect(nselect);

        hoomd.context.current.system.setIntegrator(self.cpp_integrator);
        self.capacity = capacity
        self.initialize_shape_params();

        # meta data
        self.metadata_fields = ['capacity']

        if implicit:
            self.implicit_required_params=['nR', 'depletant_type']

    # \internal
    # \brief Format shape parameters for pos file output
    def format_param_pos(self, param):
        # build up shape_def string in a loop
        diameters = [m.diameter for m in param.members]
        centers = param.centers
        colors = param.colors
        N = len(diameters);
        shape_def = 'sphere_union {0} '.format(N);
        if param.colors is None:
            # default
            colors = ["ff5984ff" for c in centers]


        for d,p,c in zip(diameters, centers, colors):
            shape_def += '{0} '.format(d);
            shape_def += '{0} {1} {2} '.format(*p);
            shape_def += '{0} '.format(c);
            # No need to use stored value for member sphere orientations

        return shape_def

class convex_polyhedron_union(mode_hpmc):
    R""" HPMC integration for unions of convex polyhedra (3D).

    Args:
        seed (int): Random number seed.
        d (float): Maximum move displacement, Scalar to set for all types, or a dict containing {type:size} to set by type.
        a (float): Maximum rotation move, Scalar to set for all types, or a dict containing {type:size} to set by type.
        move_ratio (float): Ratio of translation moves to rotation moves.
        nselect (int): The number of trial moves to perform in each cell.
        implicit (bool): Flag to enable implicit depletants.
        max_members (int): Set the maximum number of members in the convex polyhedron union
            * .. versionadded:: 2.1

    Convex polyhedron union parameters:

    * *vertices* (**required**) - list of vertex lists of the polyhedra in particle coordinates.
    * *centers* (**required**) - list of centers of constituent polyhedra in particle coordinates.
    * *orientations* (**required**) - list of orientations of constituent polyhedra.
    * *overlap* (**default: 1 for all particles**) - only check overlap between constituent particles for which *overlap [i] & overlap[j]* is !=0, where '&' is the bitwise AND operator.

        * .. versionadded:: 2.1

    * *ignore_statistics* (**default: False**) - set to True to disable ignore for statistics tracking.
    * *ignore_overlaps* (**default: False**) - set to True to disable overlap checks between this and other types with *ignore_overlaps=True*

        * .. deprecated:: 2.1
             Replaced by :py:class:`interaction_matrix`.

    ******** CHANGE EXAMPLES *********
    Example::

        mc = hpmc.integrate.sphere_union(seed=415236)
        mc = hpmc.integrate.sphere_union(seed=415236, d=0.3, a=0.4)
        mc.shape_param.set('A', diameters=[1.0, 1.0], centers=[(-0.25, 0.0, 0.0), (0.25, 0.0, 0.0)]);
        print('diameter of the first sphere = ', mc.shape_param['A'].members[0].diameter)
        print('center of the first sphere = ', mc.shape_param['A'].centers[0])

    Depletants Example::

        mc = hpmc.integrate.sphere_union(seed=415236, d=0.3, a=0.4, implicit=True)
        mc.set_param(nselect=1,nR=50,depletant_type='B')
        mc.shape_param.set('A', diameters=[1.0, 1.0], centers=[(-0.25, 0.0, 0.0), (0.25, 0.0, 0.0)]);
        mc.shape_param.set('B', diameters=[0.05], centers=[(0.0, 0.0, 0.0)]);
    """

    def __init__(self, seed, d=0.1, a=0.1, move_ratio=0.5, nselect=4, implicit=False, max_members=8):
        hoomd.util.print_status_line();

        # initialize base class
        mode_hpmc.__init__(self,implicit);

        # initialize the reflected c++ class
        if not hoomd.context.exec_conf.isCUDAEnabled():
            if(implicit):
                self.cpp_integrator = _get_sized_entry('IntegratorHPMCMonoImplicitConvexPolyhedronUnion', max_members)(hoomd.context.current.system_definition, seed)
            else:
                self.cpp_integrator = _get_sized_entry('IntegratorHPMCMonoConvexPolyhedronUnion', max_members)(hoomd.context.current.system_definition, seed)
        else:
            cl_c = _hoomd.CellListGPU(hoomd.context.current.system_definition);
            hoomd.context.current.system.addCompute(cl_c, "auto_cl2")
            if not implicit:
                self.cpp_integrator = _get_sized_entry('IntegratorHPMCMonoGPUConvexPolyhedronUnion', max_members)(hoomd.context.current.system_definition, cl_c, seed)
            else:
                self.cpp_integrator = _get_sized_entry('IntegratorHPMCMonoImplicitGPUConvexPolyhedronUnion', max_members)(hoomd.context.current.system_definition, cl_c, seed)

        # set default parameters
        setD(self.cpp_integrator,d);
        setA(self.cpp_integrator,a);
        self.cpp_integrator.setMoveRatio(move_ratio)
        self.cpp_integrator.setNSelect(nselect);

        hoomd.context.current.system.setIntegrator(self.cpp_integrator);
        self.max_members = max_members;
        self.initialize_shape_params();

        # meta data
        self.metadata_fields = ['max_members']

        if implicit:
            self.implicit_required_params=['nR', 'depletant_type']

    # \internal
    # \brief Format shape parameters for pos file output
    def format_param_pos(self, param):
        # build up shape_def string in a loop
        vertices = [m.vertices for m in param.members]
        orientations = param.orientations
        centers = param.centers
        colors = param.colors
        if param.colors is None:
            # default
            colors = ["ff5984ff" for c in centers]
        N = len(centers);
        shape_def = 'poly3d_union {0} '.format(N);


        for verts,q,p,c in zip(vertices, orientations, centers, colors):
            shape_def += '{0} '.format(len(verts));
            for v in verts:
                shape_def += '{0} {1} {2} '.format(*v);
            shape_def += '{0} {1} {2} '.format(*p);
            shape_def += '{0} {1} {2} {3} '.format(*q);
            shape_def += '{0} '.format(c);

        return shape_def<|MERGE_RESOLUTION|>--- conflicted
+++ resolved
@@ -337,19 +337,10 @@
     def initialize_shape_params(self):
         shape_param_type = None;
         # have to have a few extra checks becuase the sized class don't actually exist yet.
-<<<<<<< HEAD
-        if isinstance(self, convex_polyhedron):
-            shape_param_type = data.convex_polyhedron_params.get_sized_class(self.max_verts);
-        elif isinstance(self, convex_spheropolyhedron):
-            shape_param_type = data.convex_spheropolyhedron_params.get_sized_class(self.max_verts);
-        elif isinstance(self, sphere_union):
-            shape_param_type = data.sphere_union_params.get_sized_class(self.max_members);
-        elif isinstance(self, convex_polyhedron_union):
-            shape_param_type = data.convex_polyhedron_union_params.get_sized_class(self.max_members);
-=======
         if isinstance(self, sphere_union):
             shape_param_type = data.sphere_union_params.get_sized_class(self.capacity);
->>>>>>> a7019397
+        elif isinstance(self, convex_polyhedron_union):
+            shape_param_type = data.convex_polyhedron_union_params.get_sized_class(self.capacity);
         else:
             shape_param_type = data.__dict__[self.__class__.__name__ + "_params"]; # using the naming convention for convenience.
 
@@ -1767,7 +1758,9 @@
         nselect (int): The number of trial moves to perform in each cell.
         implicit (bool): Flag to enable implicit depletants.
         max_members (int): Set the maximum number of members in the convex polyhedron union
-            * .. versionadded:: 2.1
+            * .. deprecated:: 2.2
+        capacity (int): Set to the number of constituent convex polyhedra per leaf node
+            * .. versionadded:: 2.2
 
     Convex polyhedron union parameters:
 
@@ -1784,25 +1777,23 @@
         * .. deprecated:: 2.1
              Replaced by :py:class:`interaction_matrix`.
 
-    ******** CHANGE EXAMPLES *********
     Example::
-
-        mc = hpmc.integrate.sphere_union(seed=415236)
-        mc = hpmc.integrate.sphere_union(seed=415236, d=0.3, a=0.4)
-        mc.shape_param.set('A', diameters=[1.0, 1.0], centers=[(-0.25, 0.0, 0.0), (0.25, 0.0, 0.0)]);
-        print('diameter of the first sphere = ', mc.shape_param['A'].members[0].diameter)
-        print('center of the first sphere = ', mc.shape_param['A'].centers[0])
-
-    Depletants Example::
-
-        mc = hpmc.integrate.sphere_union(seed=415236, d=0.3, a=0.4, implicit=True)
-        mc.set_param(nselect=1,nR=50,depletant_type='B')
-        mc.shape_param.set('A', diameters=[1.0, 1.0], centers=[(-0.25, 0.0, 0.0), (0.25, 0.0, 0.0)]);
-        mc.shape_param.set('B', diameters=[0.05], centers=[(0.0, 0.0, 0.0)]);
+        mc = hpmc.integrate.convex_polyhedron_union(seed=27)
+        mc = hpmc.integrate.convex_polyhedron_union(seed=27, d=0.3, a=0.4)
+        cube_verts = [[-1,-1,-1],[-1,-1,1],[-1,1,1],[-1,1,-1],
+                      [1,-1,-1],[1,-1,1],[1,1,1],[1,1,-1]]
+        mc.shape_param.set('A', vertices=[cube_verts, cube_verts],
+                    centers=[[-1,0,0],[1,0,0]],orientations=[[1,0,0,0],[1,0,0,0]]);
+        print('vertices of the first cube = ', mc.shape_param['A'].members[0].vertices)
+        print('center of the first cube = ', mc.shape_param['A'].centers[0])
+        print('orientation of the first cube = ', mc.shape_param['A'].orientations[0])
     """
 
-    def __init__(self, seed, d=0.1, a=0.1, move_ratio=0.5, nselect=4, implicit=False, max_members=8):
+    def __init__(self, seed, d=0.1, a=0.1, move_ratio=0.5, nselect=4, implicit=False, max_members=None, capacity=4):
         hoomd.util.print_status_line();
+
+        if max_members is not None:
+            hoomd.context.msg.warning("max_members is deprecated. Ignoring.\n")
 
         # initialize base class
         mode_hpmc.__init__(self,implicit);
@@ -1810,16 +1801,16 @@
         # initialize the reflected c++ class
         if not hoomd.context.exec_conf.isCUDAEnabled():
             if(implicit):
-                self.cpp_integrator = _get_sized_entry('IntegratorHPMCMonoImplicitConvexPolyhedronUnion', max_members)(hoomd.context.current.system_definition, seed)
-            else:
-                self.cpp_integrator = _get_sized_entry('IntegratorHPMCMonoConvexPolyhedronUnion', max_members)(hoomd.context.current.system_definition, seed)
+                self.cpp_integrator = _get_sized_entry('IntegratorHPMCMonoImplicitConvexPolyhedronUnion', capacity)(hoomd.context.current.system_definition, seed)
+            else:
+                self.cpp_integrator = _get_sized_entry('IntegratorHPMCMonoConvexPolyhedronUnion', capacity)(hoomd.context.current.system_definition, seed)
         else:
             cl_c = _hoomd.CellListGPU(hoomd.context.current.system_definition);
             hoomd.context.current.system.addCompute(cl_c, "auto_cl2")
             if not implicit:
-                self.cpp_integrator = _get_sized_entry('IntegratorHPMCMonoGPUConvexPolyhedronUnion', max_members)(hoomd.context.current.system_definition, cl_c, seed)
-            else:
-                self.cpp_integrator = _get_sized_entry('IntegratorHPMCMonoImplicitGPUConvexPolyhedronUnion', max_members)(hoomd.context.current.system_definition, cl_c, seed)
+                self.cpp_integrator = _get_sized_entry('IntegratorHPMCMonoGPUConvexPolyhedronUnion', capacity)(hoomd.context.current.system_definition, cl_c, seed)
+            else:
+                self.cpp_integrator = _get_sized_entry('IntegratorHPMCMonoImplicitGPUConvexPolyhedronUnion', capacity)(hoomd.context.current.system_definition, cl_c, seed)
 
         # set default parameters
         setD(self.cpp_integrator,d);
@@ -1828,11 +1819,11 @@
         self.cpp_integrator.setNSelect(nselect);
 
         hoomd.context.current.system.setIntegrator(self.cpp_integrator);
-        self.max_members = max_members;
+        self.capacity = capacity;
         self.initialize_shape_params();
 
         # meta data
-        self.metadata_fields = ['max_members']
+        self.metadata_fields = ['capacity']
 
         if implicit:
             self.implicit_required_params=['nR', 'depletant_type']
