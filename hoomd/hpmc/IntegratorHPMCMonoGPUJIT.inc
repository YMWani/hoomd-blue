--- conflicted
+++ resolved
@@ -3,14 +3,8 @@
 #include "hoomd/BoxDim.h"
 #include "hoomd/HOOMDMath.h"
 #include "hoomd/Index1D.h"
-<<<<<<< HEAD
 #include "hoomd/hpmc/Evaluator.cuh"
 #include "hoomd/hpmc/EvaluatorUnionGPU.cuh"
-=======
-#include "hoomd/VectorMath.h"
-#include "hoomd/jit/Evaluator.cuh"
-#include "hoomd/jit/EvaluatorUnionGPU.cuh"
->>>>>>> fb2d30d3
 
 #include "GPUHelpers.cuh"
 #include "hoomd/RNGIdentifiers.h"
@@ -28,7 +22,6 @@
     The energy evaluation function (EVAL_FN) is selected via a preprocessor define
  */
 template<unsigned int eval_threads, unsigned int max_threads>
-<<<<<<< HEAD
 __launch_bounds__(max_threads)
 __global__ void hpmc_narrow_phase_patch(const Scalar4 *d_postype,
                            const Scalar4 *d_orientation,
@@ -60,38 +53,6 @@
                            const unsigned int work_offset,
                            const unsigned int nwork,
                            const unsigned int max_extra_bytes)
-=======
-__launch_bounds__(max_threads) __global__
-    void hpmc_narrow_phase_patch(const Scalar4* d_postype,
-                                 const Scalar4* d_orientation,
-                                 const Scalar4* d_trial_postype,
-                                 const Scalar4* d_trial_orientation,
-                                 const unsigned* d_trial_move_type,
-                                 const Scalar* d_charge,
-                                 const Scalar* d_diameter,
-                                 const unsigned int* d_excell_idx,
-                                 const unsigned int* d_excell_size,
-                                 const Index2D excli,
-                                 const unsigned int* d_update_order_by_ptl,
-                                 const unsigned int* d_reject_in,
-                                 unsigned int* d_reject_out,
-                                 const unsigned int seed,
-                                 const uint64_t timestep,
-                                 const unsigned int select,
-                                 const unsigned int num_types,
-                                 const BoxDim box,
-                                 const Scalar3 ghost_width,
-                                 const uint3 cell_dim,
-                                 const Index3D ci,
-                                 const unsigned int N_local,
-                                 Scalar r_cut_patch,
-                                 const Scalar* d_additive_cutoff,
-                                 const unsigned int* d_reject_out_of_cell,
-                                 const unsigned int max_queue_size,
-                                 const unsigned int work_offset,
-                                 const unsigned int nwork,
-                                 const unsigned int max_extra_bytes)
->>>>>>> fb2d30d3
     {
     __shared__ unsigned int s_queue_size;
     __shared__ unsigned int s_still_searching;
@@ -423,16 +384,8 @@
         float beta_delta_U = s_energy_new_group[group] - s_energy_old_group[group];
 
         // Metropolis-Hastings
-<<<<<<< HEAD
         hoomd::RandomGenerator rng_i(hoomd::Seed(hoomd::RNGIdentifier::HPMCMonoTrialMove, timestep, seed),
                                      hoomd::Counter(idx, select, rank));
-=======
-        hoomd::RandomGenerator rng_i(hoomd::RNGIdentifier::HPMCMonoPatch,
-                                     seed,
-                                     idx,
-                                     select,
-                                     timestep);
->>>>>>> fb2d30d3
         bool accept = hoomd::detail::generate_canonical<double>(rng_i) < slow::exp(-beta_delta_U);
 
         // update device memory
