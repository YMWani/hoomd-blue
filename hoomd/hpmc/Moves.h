// Copyright (c) 2009-2017 The Regents of the University of Michigan
// This file is part of the HOOMD-blue project, released under the BSD 3-Clause License.

#include "hoomd/HOOMDMath.h"
#include "hoomd/VectorMath.h"

/*! \file Moves.h
    \brief Trial move generators
*/

#ifndef __MOVES_H__
#define __MOVES_H__

// need to declare these class methods with __device__ qualifiers when building in nvcc
// DEVICE is __host__ __device__ when included in nvcc and blank when included into the host compiler
#ifdef NVCC
#define DEVICE __device__
#else
#define DEVICE
#endif

//! hpmc namespace
namespace hpmc
{

//! Translation move
/*! \param v Vector to translate (in/out)
    \param rng Saru RNG to utilize in the move
    \param d Maximum move distance
    \param dim Dimension

    When \a dim == 2, only x and y components are moved.
*/
template <class RNG>
DEVICE inline void move_translate(vec3<Scalar>& v, RNG& rng, Scalar d, unsigned int dim)
    {
    // Generate a random vector inside a sphere of radius d
    vec3<Scalar> dr(Scalar(0.0), Scalar(0.0), Scalar(0.0));
    do
        {
        dr.x = rng.s(-d, d);
        dr.y = rng.s(-d, d);
        if (dim != 2)
            dr.z = rng.s(-d, d);
        } while(dot(dr,dr) > d*d);

    // apply the move vector
    v += dr;
    }

//! Rotation move
/*! \param orientation Quaternion to rotate (in/out)
    \param rng Saru RNG to utilize in the move
    \param a Rotation magnitude
    \param dim Dimension

    When \a dim == 2, a random rotation about (0,0,1) is generated. When \a dim == 3 a random 3D rotation is generated.
*/
template <class RNG>
DEVICE void move_rotate(quat<Scalar>& orientation, RNG& rng, Scalar a, unsigned int dim)
    {
    if (dim==2)
        {
        a /= Scalar(2.0);
        Scalar alpha = rng.s(-a, a);
        quat<Scalar> q(cosf(alpha), (Scalar)sinf(alpha) * vec3<Scalar>(Scalar(0),Scalar(0),Scalar(1))); // rotation quaternion
        orientation = orientation * q;
        orientation = orientation * (fast::rsqrt(norm2(orientation)));
        }
    else
        {
        // Frenkel and Smit reference Allen and Tildesley, referencing Vesley(1982), referencing Marsaglia(1972).
        // Generate a random unit quaternion. Scale it to a small rotation and apply.
        quat<Scalar> q;
        Scalar s1, s2, s3;

        do
            {
            q.s = rng.s(Scalar(-1.0),Scalar(1.0));
            q.v.x = rng.s(Scalar(-1.0),Scalar(1.0));
            }
        while ((s1 = q.s * q.s + q.v.x * q.v.x) >= Scalar(1.0));

        do
            {
            q.v.y = rng.s(Scalar(-1.0),Scalar(1.0));
            q.v.z = rng.s(Scalar(-1.0),Scalar(1.0));
            }
        while ((s2 = q.v.y * q.v.y + q.v.z * q.v.z) >= Scalar(1.0) || s2 == Scalar(0.0));

        s3 = fast::sqrt((Scalar(1.0) - s1) / s2);
        q.v.y *= s3;
        q.v.z *= s3;

        // generate new trial orientation
        orientation += a * q;

        // renormalize
        orientation = orientation * (fast::rsqrt(norm2(orientation)));
        }
    }


//! Select a random index
/*! \param rng Saru RNG to utilize in the move
    \param max Maximum index to select
    \returns a random number 0 <= i <= max with uniform probability.

    **Method**

    First, round max+1 up to the next nearest power of two -> max2. Then draw random numbers in the range [0 ... max2)
    using 32-but random values and a bitwise and with max2-1. Return the first random number found in the range.
*/
template <class RNG>
DEVICE inline unsigned int rand_select(RNG& rng, unsigned int max)
    {
    // handle degenerate case where max==0
    if (max == 0)
        return 0;

    // algorithm to round up to the nearest power of two from https://en.wikipedia.org/wiki/Power_of_two
    unsigned int n = max+1;
    n = n - 1;
    n = n | (n >> 1);
    n = n | (n >> 2);
    n = n | (n >> 4);
    n = n | (n >> 8);
    n = n | (n >> 16);
    // Note: leaving off the n = n + 1 because we are going to & with next highest power of 2 -1

    unsigned int result;
    do
        {
        result = rng.u32() & n;
        } while(result > max);

    return result;
    }

//! Helper function to test if a particle is in an active region
/*! \param pos Position of the particle
    \param box simulation box
    \param ghost_fraction Fraction of the box in the inactive zone
*/
DEVICE inline bool isActive(Scalar3 pos, const BoxDim& box, Scalar3 ghost_fraction)
    {
    // Determine if particle is in the active region
    Scalar3 f = box.makeFraction(pos);
    uchar3 periodic = box.getPeriodic();
    if ( (!periodic.x && (f.x < Scalar(0.0) || f.x >= (Scalar(1.0) - ghost_fraction.x))) ||
         (!periodic.y && (f.y < Scalar(0.0) || f.y >= (Scalar(1.0) - ghost_fraction.y))) ||
         (!periodic.z && (f.z < Scalar(0.0) || f.z >= (Scalar(1.0) - ghost_fraction.z))) )
        {
        return false;
        }
    return true;
    }

//! Helper function to generate a random element of SO(3)
// see Shoemake, Uniform random rotations, Graphics Gems III, p.142-132
// and http://math.stackexchange.com/questions/131336/uniform-random-quaternion-in-a-restricted-angle-range
template<class RNG>
DEVICE inline quat<Scalar> generateRandomOrientation(RNG& rng)
    {
    Scalar u1 = rng.template s<Scalar>();
    Scalar u2 = rng.template s<Scalar>();
    Scalar u3 = rng.template s<Scalar>();
    return quat<Scalar>(fast::sqrt(u1)*fast::cos(Scalar(2.0*M_PI)*u3),
        vec3<Scalar>(fast::sqrt(Scalar(1.0)-u1)*fast::sin(Scalar(2.0*M_PI)*u2),
            fast::sqrt(Scalar(1.0-u1))*fast::cos(Scalar(2.0*M_PI)*u2),
            fast::sqrt(u1)*fast::sin(Scalar(2.0*M_PI)*u3)));

    }

<<<<<<< HEAD
=======
/* Generate a uniformly distributed random position in a sphere
 * \param rng Saru RNG
 * \param pos_sphere Center of insertion sphere
 * \param R radius of insertion sphere
 */
template<class RNG>
inline vec3<Scalar> generatePositionInSphere(RNG& rng, vec3<Scalar> pos_sphere, Scalar R)
    {
    // draw a random vector in the excluded volume sphere of the colloid
    Scalar theta = rng.template s<Scalar>(Scalar(0.0),Scalar(2.0*M_PI));
    Scalar z = rng.template s<Scalar>(Scalar(-1.0),Scalar(1.0));

    // random normalized vector
    vec3<Scalar> n(fast::sqrt(Scalar(1.0)-z*z)*fast::cos(theta),fast::sqrt(Scalar(1.0)-z*z)*fast::sin(theta),z);

    // draw random radial coordinate in test sphere
    Scalar r3 = rng.template s<Scalar>(0,Scalar(1.0));
    Scalar r = R*fast::pow(r3,Scalar(1.0/3.0));

    // test depletant position
    vec3<Scalar> pos_in_sphere = pos_sphere+r*n;

    return pos_in_sphere;
    }

/* Generate a uniformly distributed random position in a spherical cap
 *
 * \param rng The random number generator
 * \param pos_sphere Center of sphere
 * \param R radius of sphere
 * \param h height of spherical cap (0<h<2*R)
 * \param d Vector normal to the cap
 */
template<class RNG>
inline vec3<Scalar> generatePositionInSphericalCap(RNG& rng, const vec3<Scalar>& pos_sphere,
     Scalar R, Scalar h, const vec3<Scalar>& d)
    {
    // pick a z coordinate in the spherical cap s.t. V(z) ~ uniform
    Scalar theta = Scalar(2.0*M_PI)*rng.template s<Scalar>();
    Scalar R3=R*R*R;
    Scalar V_cap = Scalar(M_PI/3.0)*h*h*(Scalar(3.0)*R-h);
    Scalar V = V_cap*rng.template s<Scalar>();
    const Scalar sqrt3(1.7320508075688772935);

    // convert the cap volume into a z coordinate in the sphere, using the correct root of the cubic polynomial
    Scalar arg = Scalar(1./3.)*atan2(fast::sqrt((Scalar(4.0*M_PI)*R3-Scalar(3.0)*V)*3*V),Scalar(2.0*M_PI)*R3-Scalar(3.0)*V);
    Scalar z = R*(fast::cos(arg)-sqrt3*fast::sin(arg));

    // pick a point in disk of radius sqrt(R^2-z^2)
    Scalar r = fast::sqrt(rng.template s<Scalar>()*(R*R-z*z));

    // unit vector in cap direction
    vec3<Scalar> n = d/sqrt(dot(d,d));

    // find two unit vectors normal to n
    vec3<Scalar> ez(0,0,1);
    vec3<Scalar> n1, n2;
    vec3<Scalar> c = cross(n,ez);
    if (dot(c,c)==0.0)
        {
        n1 = vec3<Scalar>(1,0,0);
        n2 = vec3<Scalar>(0,1,0);
        }
    else
        {
        n1 = c/sqrt(dot(c,c));
        c = cross(n,n1);
        n2 = c/sqrt(dot(c,c));
        }

    vec3<Scalar> r_cone = n1*r*cos(theta)+n2*r*sin(theta)+n*z;

    // test depletant position
    return pos_sphere+r_cone;
    }
>>>>>>> 166b1723

}; // end namespace hpmc

#endif //__MOVES_H__<|MERGE_RESOLUTION|>--- conflicted
+++ resolved
@@ -99,7 +99,6 @@
         orientation = orientation * (fast::rsqrt(norm2(orientation)));
         }
     }
-
 
 //! Select a random index
 /*! \param rng Saru RNG to utilize in the move
@@ -172,8 +171,6 @@
 
     }
 
-<<<<<<< HEAD
-=======
 /* Generate a uniformly distributed random position in a sphere
  * \param rng Saru RNG
  * \param pos_sphere Center of insertion sphere
@@ -249,7 +246,6 @@
     // test depletant position
     return pos_sphere+r_cone;
     }
->>>>>>> 166b1723
 
 }; // end namespace hpmc
 
