--- conflicted
+++ resolved
@@ -39,11 +39,7 @@
         obbs[i] = OBB(dummy.getAABB(data.mpos[i]));
         }
 
-<<<<<<< HEAD
-    tree.buildTree(obbs, data.N, 4);
-=======
     tree.buildTree(obbs, data.N, 4, true);
->>>>>>> a4a24a6d
     delete[] obbs;
     data.tree = gpu_tree_type(tree);
     }
