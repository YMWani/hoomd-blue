--- conflicted
+++ resolved
@@ -239,11 +239,7 @@
         ArrayHandle<Scalar> h_det_backup(determinant_backup, access_location::host, access_mode::readwrite);
         ArrayHandle<unsigned int> h_ntypes(m_ntypes, access_location::host, access_mode::readwrite);
 
-<<<<<<< HEAD
-        Saru rng_i(typ_i, m_seed + typ_i, timestep); //TODO: think about the seed for MPI.
-=======
         Saru rng_i(typ_i, m_seed + m_nselect + typ_i, timestep);
->>>>>>> 9a9baa4f
         m_move_function->construct(timestep, typ_i, param, rng_i);
         h_det.data[typ_i] = m_move_function->getDeterminant(); // new determinant
         m_exec_conf->msg->notice(5) << " UpdaterShape I=" << h_det.data[typ_i] << ", " << h_det_backup.data[typ_i] << std::endl;
@@ -261,7 +257,6 @@
     // calculate boltzmann factor.
     bool accept = false, reject=true; // looks redundant but it is not because of the pretend mode.
     Scalar p = rng.s(Scalar(0.0),Scalar(1.0)), Z = fast::exp(log_boltz);
-<<<<<<< HEAD
     m_exec_conf->msg->notice(8) << " UpdaterShape p=" << p << ", z=" << Z << std::endl;
     if(m_multi_phase)
         {
@@ -301,8 +296,9 @@
 
     if( p < Z)
         {
-        m_exec_conf->msg->notice(8) << " UpdaterShape counting overlaps" << std::endl;
-        accept = ! m_mc->countOverlaps(timestep, true);
+        unsigned int overlaps = m_mc->countOverlaps(timestep, true);
+        accept = !overlaps;
+        m_exec_conf->msg->notice(5) << " UpdaterShape counted " << overlaps << " overlaps" << std::endl;
         if(m_multi_phase)
             {
             #ifdef ENABLE_MPI
@@ -337,14 +333,7 @@
 
             #endif
             }
-=======
-    m_exec_conf->msg->notice(5) << " UpdaterShape p=" << p << ", z=" << Z << std::endl;
-    if( p < Z)
-        {
-        unsigned int overlaps = m_mc->countOverlaps(timestep, true);
-        accept = !overlaps;
-        m_exec_conf->msg->notice(5) << " UpdaterShape counted " << overlaps << " overlaps" << std::endl;
->>>>>>> 9a9baa4f
+        m_exec_conf->msg->notice(5) << " UpdaterShape p=" << p << ", z=" << Z << std::endl;
         }
 
     if( !accept ) // catagorically reject the move.
