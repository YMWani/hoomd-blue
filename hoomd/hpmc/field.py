--- conflicted
+++ resolved
@@ -678,11 +678,8 @@
         r0 (list): reference lattice positions
         q0 (list): reference lattice orientations
         drift_period (int): period call the remove drift updater
-<<<<<<< HEAD
-=======
         symmetry (list): list of equivalent quaternions for the shape.
 
->>>>>>> 66e780dd
     :py:class:`frenkel_ladd_energy` interacts with :py:class:`.lattice_field`
     and :py:class:`hoomd.hpmc.update.remove_drift`.
     Once initialized, the compute provides the log quantities from the :py:class:`lattice_field`.
