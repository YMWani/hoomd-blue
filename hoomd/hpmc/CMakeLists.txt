# Maintainer: joaander

option(ENABLE_HPMC_SPHINX_GPU "Enable sphinx on the GPU" OFF)
if (ENABLE_HPMC_SPHINX_GPU)
    add_definitions(-DENABLE_SPHINX_GPU)
endif()

set(_hpmc_sources   module.cc
                    module_external_field.cc
                    module_sphere.cc
                    module_convex_polygon.cc
                    module_simple_polygon.cc
                    module_spheropolygon.cc
                    module_polyhedron.cc
                    module_ellipsoid.cc
                    module_faceted_sphere.cc
                    module_sphinx.cc
<<<<<<< HEAD
                    module_union_convex_polyhedron.cc
=======
>>>>>>> 553c7203
                    module_union_sphere.cc
                    module_convex_polyhedron.cc
                    module_convex_spheropolyhedron.cc
                    UpdaterBoxMC.cc
                    IntegratorHPMC.cc
                    )

set(_hpmc_headers
    AnalyzerSDF.h
    ComputeFreeVolumeGPU.h
    ComputeFreeVolume.h
    ExternalFieldComposite.h
    ExternalField.h
    ExternalFieldLattice.h
    ExternalFieldWall.h
    GPUTree.h
    HPMCCounters.h
    HPMCPrecisionSetup.h
    IntegratorHPMC.h
    IntegratorHPMCMonoGPU.h
    IntegratorHPMCMono.h
    IntegratorHPMCMonoImplicitGPU.h
    IntegratorHPMCMonoImplicit.h
    IntegratorHPMCMonoImplicitNew.h
    IntegratorHPMCMonoImplicitNewGPU.h
    MinkowskiMath.h
    modules.h
    Moves.h
    OBB.h
    OBBTree.h
    ShapeConvexPolygon.h
    ShapeConvexPolyhedron.h
    ShapeEllipsoid.h
    ShapeFacetedSphere.h
    ShapePolyhedron.h
    ShapeProxy.h
    ShapeSimplePolygon.h
    ShapeSphere.h
    ShapeSpheropolygon.h
    ShapeSpheropolyhedron.h
    ShapeSphinx.h
    ShapeUnion.h
    SphinxOverlap.h
    UpdaterExternalFieldWall.h
    UpdaterMuVT.h
    UpdaterMuVTImplicit.h
    UpdaterRemoveDrift.h
    XenoCollide2D.h
    XenoCollide3D.h
    triangle_triangle.h
    )

# if (ENABLE_CUDA)
# list(APPEND _hpmc_sources
#                            )
# endif()

set(_hpmc_cu_sources IntegratorHPMCMonoGPU.cu
                     all_kernels_sphere.cu
                     all_kernels_convex_polygon.cu
                     all_kernels_simple_polygon.cu
                     all_kernels_spheropolygon.cu
                     all_kernels_polyhedron.cu
                     all_kernels_ellipsoid.cu
                     all_kernels_faceted_sphere.cu
                     all_kernels_sphinx.cu
<<<<<<< HEAD
                     all_kernels_union_convex_polyhedron.cu
		     all_kernels_union_sphere.cu
=======
                     all_kernels_union_sphere.cu
>>>>>>> 553c7203
                     all_kernels_convex_polyhedron.cu
                     all_kernels_convex_spheropolyhedron.cu
                     )

# quiet some warnings locally on files we can't modify
if(CMAKE_COMPILER_IS_GNUCXX OR "${CMAKE_CXX_COMPILER_ID}" MATCHES "Clang")
    set_source_files_properties(IntegratorHPMCMonoImplicitGPU.cu PROPERTIES COMPILE_FLAGS "-Wno-deprecated-declarations")
endif()

# Need to define NO_IMPORT_ARRAY in every file but module.cc
set_source_files_properties(${_hpmc_sources} ${_hpmc_cu_sources} PROPERTIES COMPILE_DEFINITIONS NO_IMPORT_ARRAY)

if (ENABLE_CUDA)
CUDA_COMPILE(_CUDA_GENERATED_FILES ${_hpmc_cu_sources} OPTIONS ${CUDA_ADDITIONAL_OPTIONS} SHARED)
endif (ENABLE_CUDA)

add_library (_hpmc SHARED ${_hpmc_sources} ${_CUDA_GENERATED_FILES})

# link the library to its dependencies
target_link_libraries(_hpmc _hoomd ${HOOMD_COMMON_LIBS})

# if we are compiling with MPI support built in, set appropriate
# compiler/linker flags
if (ENABLE_MPI)
   if(MPI_COMPILE_FLAGS)
       set_target_properties(_hpmc PROPERTIES COMPILE_FLAGS "${MPI_CXX_COMPILE_FLAGS}")
   endif(MPI_COMPILE_FLAGS)
   if(MPI_LINK_FLAGS)
       set_target_properties(_hpmc PROPERTIES LINK_FLAGS "${MPI_CXX_LINK_FLAGS}")
   endif(MPI_LINK_FLAGS)
endif(ENABLE_MPI)

##################################
# change the name of the library to be a valid python module
# tweak the properties of the output to make a functional python module
set_target_properties(_hpmc PROPERTIES PREFIX "" OUTPUT_NAME "_hpmc")

# .dylib is not recognized as a python module by python on Mac OS X
if(APPLE)
    set_target_properties(_hpmc PROPERTIES SUFFIX ".so")
endif(APPLE)
fix_cudart_rpath(_hpmc)

# install the library
install(TARGETS _hpmc
        LIBRARY DESTINATION ${PYTHON_MODULE_BASE_DIR}/hpmc
        )

################ Python only modules
# copy python modules to the build directory to make it a working python package
MACRO(copy_file file)
    add_custom_command (
        OUTPUT ${file}
        DEPENDS ${file}
        POST_BUILD
        COMMAND    ${CMAKE_COMMAND}
        ARGS       -E copy ${CMAKE_CURRENT_SOURCE_DIR}/${file} ${CMAKE_CURRENT_BINARY_DIR}/${file}
        COMMENT    "Copy hoomd/hpmc/${file}"
    )
ENDMACRO(copy_file)

set(files   analyze.py
            compute.py
            data.py
            __init__.py
            integrate.py
            update.py
            util.py
            field.py
    )

install(FILES ${files}
        DESTINATION ${PYTHON_MODULE_BASE_DIR}/hpmc
       )

foreach(file ${files})
    copy_file(${file})
endforeach()

add_custom_target(copy_hpmc ALL DEPENDS ${files})

# copy python modules to the build directory to make it a working python package
MACRO(copy_header file)
    add_custom_command (
        OUTPUT ${file}
        POST_BUILD
        COMMAND    ${CMAKE_COMMAND}
        ARGS       -E copy ${CMAKE_CURRENT_SOURCE_DIR}/${file} ${CMAKE_CURRENT_BINARY_DIR}/../include/hoomd/hpmc/${file}
        COMMENT    "Copy hoomd/include/hoomd/hpmc/${file}"
    )
ENDMACRO(copy_header)

# install headers in installation target
install(FILES ${_hpmc_headers}
        DESTINATION ${PYTHON_MODULE_BASE_DIR}/include/hoomd/hpmc
       )

if (COPY_HEADERS)
# copy headers into build directory
foreach(file ${_hpmc_headers})
    copy_header(${file})
endforeach()

add_custom_target(copy_hpmc_headers ALL DEPENDS ${_hpmc_headers})
endif()

if (BUILD_TESTING)
    add_subdirectory(test-py)
    add_subdirectory(test)
endif()

if (BUILD_VALIDATION)
    add_subdirectory(validation)
endif()<|MERGE_RESOLUTION|>--- conflicted
+++ resolved
@@ -15,10 +15,7 @@
                     module_ellipsoid.cc
                     module_faceted_sphere.cc
                     module_sphinx.cc
-<<<<<<< HEAD
                     module_union_convex_polyhedron.cc
-=======
->>>>>>> 553c7203
                     module_union_sphere.cc
                     module_convex_polyhedron.cc
                     module_convex_spheropolyhedron.cc
@@ -68,7 +65,6 @@
     UpdaterRemoveDrift.h
     XenoCollide2D.h
     XenoCollide3D.h
-    triangle_triangle.h
     )
 
 # if (ENABLE_CUDA)
@@ -77,6 +73,7 @@
 # endif()
 
 set(_hpmc_cu_sources IntegratorHPMCMonoGPU.cu
+                     IntegratorHPMCMonoImplicitGPU.cu
                      all_kernels_sphere.cu
                      all_kernels_convex_polygon.cu
                      all_kernels_simple_polygon.cu
@@ -85,12 +82,8 @@
                      all_kernels_ellipsoid.cu
                      all_kernels_faceted_sphere.cu
                      all_kernels_sphinx.cu
-<<<<<<< HEAD
                      all_kernels_union_convex_polyhedron.cu
 		     all_kernels_union_sphere.cu
-=======
-                     all_kernels_union_sphere.cu
->>>>>>> 553c7203
                      all_kernels_convex_polyhedron.cu
                      all_kernels_convex_spheropolyhedron.cu
                      )
