<<<<<<< HEAD
// Copyright (c) 2009-2017 The Regents of the University of Michigan
=======
// Copyright (c) 2009-2018 The Regents of the University of Michigan
>>>>>>> a4a24a6d
// This file is part of the HOOMD-blue project, released under the BSD 3-Clause License.


// Maintainer: joaander


#include "ConstForceCompute.h"

namespace py = pybind11;

using namespace std;

/*! \file ConstForceCompute.cc
    \brief Contains code for the ConstForceCompute class
*/

/*! \param sysdef SystemDefinition containing the ParticleData to compute forces on
    \param fx x-component of the force
    \param fy y-component of the force
    \param fz z-component of the force
    \note This class doesn't actually do anything with the particle data. It just returns a constant force
*/
ConstForceCompute::ConstForceCompute(std::shared_ptr<SystemDefinition> sysdef,
        Scalar fx, Scalar fy, Scalar fz,
        Scalar tx, Scalar ty, Scalar tz)
<<<<<<< HEAD
        : ForceCompute(sysdef), m_fx(fx), m_fy(fy), m_fz(fz), m_tx(tx), m_ty(ty), m_tz(tz)
=======
        : ForceCompute(sysdef), m_fx(fx), m_fy(fy), m_fz(fz), m_tx(tx), m_ty(ty), m_tz(tz), m_need_rearrange_forces(false)
>>>>>>> a4a24a6d
    {
    m_exec_conf->msg->notice(5) << "Constructing ConstForceCompute" << endl;


    setForce(fx,fy,fz,tx,ty,tz);
    }

/*! \param sysdef SystemDefinition containing the ParticleData to compute forces on
    \param group A group of particles
    \param fx x-component of the force
    \param fy y-component of the force
    \param fz z-component of the force
    \note This class doesn't actually do anything with the particle data. It just returns a constant force
*/
ConstForceCompute::ConstForceCompute(std::shared_ptr<SystemDefinition> sysdef, std::shared_ptr<ParticleGroup> group,
        Scalar fx, Scalar fy, Scalar fz,
        Scalar tx, Scalar ty, Scalar tz)
        : ForceCompute(sysdef), m_fx(fx), m_fy(fy), m_fz(fz), m_tx(tx), m_ty(ty), m_tz(tz)
    {
    m_exec_conf->msg->notice(5) << "Constructing ConstForceCompute" << endl;

    setGroupForce(group,fx,fy,fz,tz,ty,tz);
    }

ConstForceCompute::~ConstForceCompute()
    {
    m_exec_conf->msg->notice(5) << "Destroying ConstForceCompute" << endl;
    }

/*! \param fx x-component of the force
    \param fy y-component of the force
    \param fz z-component of the force
    \param tx x-compenent of the torque vector
    \param ty y-component of the torque vector
    \param tz z-component of the torque vector
*/
void ConstForceCompute::setForce(Scalar fx, Scalar fy, Scalar fz, Scalar tx, Scalar ty, Scalar tz)
    {
    assert(m_pdata != NULL);

    m_fx = fx;
    m_fy = fy;
    m_fz = fz;

    m_tx = tx;
    m_ty = ty;
    m_tz = tz;

    ArrayHandle<Scalar4> h_force(m_force,access_location::host,access_mode::overwrite);
    ArrayHandle<Scalar4> h_torque(m_torque,access_location::host,access_mode::overwrite);
    //Don't need to zero data for force calculation.

    assert(h_force.data);
    assert(h_torque.data);

    // setting the force and torque is simple, just fill out every element of the force array
    for (unsigned int i = 0; i < m_pdata->getN(); i++)
        {
        h_force.data[i].x = fx;
        h_force.data[i].y = fy;
        h_force.data[i].z = fz;
        h_force.data[i].w = 0;

        h_torque.data[i].x = tx;
        h_torque.data[i].y = ty;
        h_torque.data[i].z = tz;
        h_torque.data[i].w = 0;

        }
   }

/*! \param tag Tag of the particle to set
    \param fx x-component of the force
    \param fy y-component of the force
    \param fz z-component of the force
    \param tx x-component of the torque vector
    \param ty y-component of the torque vector
    \param tz z-component of the torque vector
*/
<<<<<<< HEAD
void ConstForceCompute::setParticleForce(unsigned int i, Scalar fx, Scalar fy, Scalar fz, Scalar tx, Scalar ty, Scalar tz)
=======
void ConstForceCompute::setParticleForce(unsigned int tag, Scalar fx, Scalar fy, Scalar fz, Scalar tx, Scalar ty, Scalar tz)
>>>>>>> a4a24a6d
    {
    if (tag > m_pdata->getMaximumTag())
        {
        m_exec_conf->msg->error() << "Particle tag needs to be smaller or equal the maximum tag in the system." << std::endl;
        throw std::runtime_error("Error setting particle forces.\n");
        }

<<<<<<< HEAD
    assert(m_pdata != NULL);
    assert(i < m_pdata->getN());

    ArrayHandle<Scalar4> h_force(m_force,access_location::host,access_mode::overwrite);
    ArrayHandle<Scalar4> h_torque(m_torque,access_location::host,access_mode::overwrite);
    assert(h_force.data);
    assert(h_torque.data);

    h_force.data[i].x = fx;
    h_force.data[i].y = fy;
    h_force.data[i].z = fz;
    h_force.data[i].w = 0;

    h_torque.data[i].x = tx;
    h_torque.data[i].y = ty;
    h_torque.data[i].z = tz;
    h_torque.data[i].w = 0;

=======
    m_forces[tag] = vec3<Scalar>(fx,fy,fz);
    m_torques[tag] = vec3<Scalar>(tx,ty,tz);

    m_need_rearrange_forces = true;
>>>>>>> a4a24a6d
    }

/*! \param group Group to set the force or torque for
    \param fx x-component of the force
    \param fy y-component of the force
    \param fz z-component of the force
    \param tx x-component of the torque vector
    \param ty y-component of the torque vector
    \param tz z-component of the torque vector
*/
void ConstForceCompute::setGroupForce(std::shared_ptr<ParticleGroup> group, Scalar fx, Scalar fy, Scalar fz, Scalar tx, Scalar ty, Scalar tz)
    {
    ArrayHandle<Scalar4> h_force(m_force,access_location::host,access_mode::overwrite);
    ArrayHandle<Scalar4> h_torque(m_torque,access_location::host,access_mode::overwrite);

    m_fx = fx;
    m_fy = fy;
    m_fz = fz;
    m_tx = tx;
    m_ty = ty;
    m_tz = tz;
    m_group = group;

    // Reset force and torque arrays
    for (unsigned int i = 0;i < m_pdata->getN();i++)
        {
        h_force.data[i].x = 0;
        h_force.data[i].y = 0;
        h_force.data[i].z = 0;
        h_force.data[i].w = 0;

        h_torque.data[i].x = 0;
        h_torque.data[i].y = 0;
        h_torque.data[i].z = 0;
        h_torque.data[i].w = 0;

        }

    for (unsigned int i = 0; i < group->getNumMembers(); i++)
        {
        // get the index for the current group member
        unsigned int idx = group->getMemberIndex(i);
        h_force.data[idx].x = fx;
        h_force.data[idx].y = fy;
        h_force.data[idx].z = fz;
        h_force.data[idx].w = 0;

        h_torque.data[idx].x = tx;
        h_torque.data[idx].y = ty;
        h_torque.data[idx].z = tz;
        h_torque.data[idx].w = 0;

        }

    }

void ConstForceCompute::rearrangeForces()
    {
    if (m_group)
        {
        // set force only on group of particles
        setGroupForce(m_group, m_fx, m_fy, m_fz, m_tx, m_ty, m_tz);
<<<<<<< HEAD
=======
        }
>>>>>>> a4a24a6d
    else
        {
        // set force on all particles
        setForce(m_fx, m_fy, m_fz, m_tx, m_ty, m_tz);
<<<<<<< HEAD
=======
        }

    if (m_forces.size())
        {
        assert(m_forces.size() == m_torques.size());

        ArrayHandle<Scalar4> h_force(m_force,access_location::host,access_mode::readwrite);
        ArrayHandle<Scalar4> h_torque(m_torque,access_location::host,access_mode::readwrite);

        assert(h_force.data);
        assert(h_torque.data);

        for (auto it = m_forces.begin(); it != m_forces.end(); ++it)
            {
            unsigned int tag = it->first;
            unsigned int idx = m_pdata->getRTag(tag);
            bool ptl_local = (idx < m_pdata->getN());
            vec3<Scalar> f = it->second;
            vec3<Scalar> t = m_torques[it->first];

            if (ptl_local)
                {
                h_force.data[idx].x = f.x;
                h_force.data[idx].y = f.y;
                h_force.data[idx].z = f.z;
                h_force.data[idx].w = 0;

                h_torque.data[idx].x = t.x;
                h_torque.data[idx].y = t.y;
                h_torque.data[idx].z = t.z;
                h_torque.data[idx].w = 0;
                }
            }
        }

    m_need_rearrange_forces = false;
>>>>>>> a4a24a6d
    }

/*! This function calls rearrangeForces() whenever the particles have been sorted
    \param timestep Current timestep
*/
void ConstForceCompute::computeForces(unsigned int timestep)
    {
    if (m_particles_sorted || m_need_rearrange_forces)
        rearrangeForces();

    // execute python callback to update the forces, if present
    if (m_callback && m_callback != py::none())
        {
        m_callback(timestep);
        }
    }


void export_ConstForceCompute(py::module& m)
    {
    py::class_< ConstForceCompute, std::shared_ptr<ConstForceCompute> >(m,"ConstForceCompute",py::base<ForceCompute>())
<<<<<<< HEAD
=======
    .def(py::init< std::shared_ptr<SystemDefinition>, Scalar, Scalar, Scalar, Scalar, Scalar, Scalar >())
>>>>>>> a4a24a6d
    .def(py::init< std::shared_ptr<SystemDefinition>, std::shared_ptr<ParticleGroup>, Scalar, Scalar, Scalar, Scalar, Scalar, Scalar >())
    .def("setForce", &ConstForceCompute::setForce)
    .def("setGroupForce", &ConstForceCompute::setGroupForce)
    .def("setParticleForce", &ConstForceCompute::setParticleForce)
    .def("setCallback", &ConstForceCompute::setCallback)
    ;
    }<|MERGE_RESOLUTION|>--- conflicted
+++ resolved
@@ -1,8 +1,4 @@
-<<<<<<< HEAD
-// Copyright (c) 2009-2017 The Regents of the University of Michigan
-=======
 // Copyright (c) 2009-2018 The Regents of the University of Michigan
->>>>>>> a4a24a6d
 // This file is part of the HOOMD-blue project, released under the BSD 3-Clause License.
 
 
@@ -28,11 +24,7 @@
 ConstForceCompute::ConstForceCompute(std::shared_ptr<SystemDefinition> sysdef,
         Scalar fx, Scalar fy, Scalar fz,
         Scalar tx, Scalar ty, Scalar tz)
-<<<<<<< HEAD
-        : ForceCompute(sysdef), m_fx(fx), m_fy(fy), m_fz(fz), m_tx(tx), m_ty(ty), m_tz(tz)
-=======
         : ForceCompute(sysdef), m_fx(fx), m_fy(fy), m_fz(fz), m_tx(tx), m_ty(ty), m_tz(tz), m_need_rearrange_forces(false)
->>>>>>> a4a24a6d
     {
     m_exec_conf->msg->notice(5) << "Constructing ConstForceCompute" << endl;
 
@@ -112,11 +104,7 @@
     \param ty y-component of the torque vector
     \param tz z-component of the torque vector
 */
-<<<<<<< HEAD
-void ConstForceCompute::setParticleForce(unsigned int i, Scalar fx, Scalar fy, Scalar fz, Scalar tx, Scalar ty, Scalar tz)
-=======
 void ConstForceCompute::setParticleForce(unsigned int tag, Scalar fx, Scalar fy, Scalar fz, Scalar tx, Scalar ty, Scalar tz)
->>>>>>> a4a24a6d
     {
     if (tag > m_pdata->getMaximumTag())
         {
@@ -124,31 +112,10 @@
         throw std::runtime_error("Error setting particle forces.\n");
         }
 
-<<<<<<< HEAD
-    assert(m_pdata != NULL);
-    assert(i < m_pdata->getN());
-
-    ArrayHandle<Scalar4> h_force(m_force,access_location::host,access_mode::overwrite);
-    ArrayHandle<Scalar4> h_torque(m_torque,access_location::host,access_mode::overwrite);
-    assert(h_force.data);
-    assert(h_torque.data);
-
-    h_force.data[i].x = fx;
-    h_force.data[i].y = fy;
-    h_force.data[i].z = fz;
-    h_force.data[i].w = 0;
-
-    h_torque.data[i].x = tx;
-    h_torque.data[i].y = ty;
-    h_torque.data[i].z = tz;
-    h_torque.data[i].w = 0;
-
-=======
     m_forces[tag] = vec3<Scalar>(fx,fy,fz);
     m_torques[tag] = vec3<Scalar>(tx,ty,tz);
 
     m_need_rearrange_forces = true;
->>>>>>> a4a24a6d
     }
 
 /*! \param group Group to set the force or torque for
@@ -211,16 +178,11 @@
         {
         // set force only on group of particles
         setGroupForce(m_group, m_fx, m_fy, m_fz, m_tx, m_ty, m_tz);
-<<<<<<< HEAD
-=======
-        }
->>>>>>> a4a24a6d
+        }
     else
         {
         // set force on all particles
         setForce(m_fx, m_fy, m_fz, m_tx, m_ty, m_tz);
-<<<<<<< HEAD
-=======
         }
 
     if (m_forces.size())
@@ -257,7 +219,6 @@
         }
 
     m_need_rearrange_forces = false;
->>>>>>> a4a24a6d
     }
 
 /*! This function calls rearrangeForces() whenever the particles have been sorted
@@ -279,10 +240,7 @@
 void export_ConstForceCompute(py::module& m)
     {
     py::class_< ConstForceCompute, std::shared_ptr<ConstForceCompute> >(m,"ConstForceCompute",py::base<ForceCompute>())
-<<<<<<< HEAD
-=======
     .def(py::init< std::shared_ptr<SystemDefinition>, Scalar, Scalar, Scalar, Scalar, Scalar, Scalar >())
->>>>>>> a4a24a6d
     .def(py::init< std::shared_ptr<SystemDefinition>, std::shared_ptr<ParticleGroup>, Scalar, Scalar, Scalar, Scalar, Scalar, Scalar >())
     .def("setForce", &ConstForceCompute::setForce)
     .def("setGroupForce", &ConstForceCompute::setGroupForce)
