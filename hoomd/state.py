<<<<<<< HEAD
from copy import copy

from . import _hoomd
from hoomd.groups import Groups
from hoomd.box import Box
=======
from collections import defaultdict

from . import _hoomd
from .data import boxdim
>>>>>>> 64b04b1a
from hoomd.snapshot import Snapshot


def _create_domain_decomposition(device, box):
    """ Create a default domain decomposition.

    This method is a quick hack to get basic MPI simulations working with
    the new API. We will need to consider designing an appropriate user-facing
    API to set the domain decomposition.
    """
    if not _hoomd.is_MPI_available():
        return None

    # if we are only running on one processor, we use optimized code paths
    # for single-GPU execution
    if device.comm.num_ranks == 1:
        return None

    # create a default domain decomposition
    result = _hoomd.DomainDecomposition(device.cpp_exec_conf,
                                        box.L,
                                        0,
                                        0,
                                        0,
                                        False)

    return result


class State:
    R""" Simulation state.

    Parameters:
        simulation
        snapshot

    Attributes:
    """

    def __init__(self, simulation, snapshot):
        self._simulation = simulation
        snapshot._broadcast_box()
        domain_decomp = _create_domain_decomposition(
            simulation.device,
            snapshot._cpp_obj._global_box)

        if domain_decomp is not None:
            self._cpp_sys_def = _hoomd.SystemDefinition(
                snapshot._cpp_obj, simulation.device.cpp_exec_conf,
                domain_decomp)
        else:
            self._cpp_sys_def = _hoomd.SystemDefinition(
                snapshot._cpp_obj, simulation.device.cpp_exec_conf)
        self._groups = defaultdict(dict)

    @property
    def snapshot(self):
        cpp_snapshot = self._cpp_sys_def.takeSnapshot_double()
        return Snapshot._from_cpp_snapshot(cpp_snapshot,
                                           self._simulation.device.comm)

    @snapshot.setter
    def snapshot(self, snapshot):
        R""" Re-initializes the system from a snapshot.

        Args:
            snapshot:. The snapshot to initialize the system from.

        Snapshots temporarily store system data. Snapshots contain the complete
        simulation state in a single object. They can be used to restart a
        simulation.

        Example use cases in which a simulation may be restarted from a snapshot
        include python-script-level Monte-Carlo schemes, where the system state
        is stored after a move has been accepted (according to some criterion),
        and where the system is re-initialized from that same state in the case
        when a move is not accepted.

        Example::

            system = init.read_xml("some_file.xml")

            ... run a simulation ...

            snapshot = system.take_snapshot(all=True)
            ...
            system.restore_snapshot(snapshot)

        Warning:
                restore_snapshot() may invalidate force coefficients,
                neighborlist r_cut values, and other per type quantities if
                called within a callback during a run(). You can restore a
                snapshot during a run only if the snapshot is of a previous
                state of the currently running system. Otherwise, you need to
                use restore_snapshot() between run() commands to ensure that all
                per type coefficients are updated properly.

        """

        if self._simulation.device.comm.rank == 0:
            if len(snapshot.particles.types) != len(self.particle_types):
                raise RuntimeError(
                    "Number of particle types must remain the same")
            if len(snapshot.bonds.types) != len(self.bond_types):
                raise RuntimeError("Number of bond types must remain the same")
            if len(snapshot.angles.types) != len(self.angle_types):
                raise RuntimeError(
                    "Number of angle types must remain the same")
            if len(snapshot.dihedrals.types) != len(self.dihedral_types):
                raise RuntimeError(
                    "Number of dihedral types must remain the same")
            if len(snapshot.impropers.types) != len(self.improper_types):
                raise RuntimeError(
                    "Number of dihedral types must remain the same")
            if len(snapshot.pairs.types) != len(self.special_pair_types):
                raise RuntimeError("Number of pair types must remain the same")

        self._cpp_sys_def.initializeFromSnapshot(snapshot._cpp_obj)

    @property
    def types(self):
        return dict(particle_types=self.particle_types,
                    bond_types=self.bond_types,
                    angle_types=self.angles_types,
                    dihedral_types=self.dihedral_types,
                    improper_types=self.improper_types,
                    special_pair_types=self.special_pair_types
                    )

    @property
    def particle_types(self):
        return self._cpp_sys_def.getParticleData().getTypes()

    @property
    def bond_types(self):
        return self._cpp_sys_def.getBondData().getTypes()

    @property
    def angle_types(self):
        return self._cpp_sys_def.getAngleData().getTypes()

    @property
    def dihedral_types(self):
        return self._cpp_sys_def.getDihedralData().getTypes()

    @property
    def improper_types(self):
        return self._cpp_sys_def.getImproperData().getTypes()

    @property
    def special_pair_types(self):
        return self._cpp_sys_def.getPairData().getTypes()

    @property
    def box(self):
        b = self._cpp_sys_def.getParticleData().getGlobalBox()
        return Box.from_cpp(b)

    @box.setter
    def box(self, value):
        """Set the system box.

        Args:
            value (hoomd.box.Box): The new box.
        """
        if not isinstance(value, Box):
            raise TypeError('box must be a hoomd.box.Box object')
        self._cpp_sys_def.getParticleData().setGlobalBox(copy(value)._cpp_obj)

    def replicate(self):
        raise NotImplementedError

    def scale_system(self):
        raise NotImplementedError

    def get_group(self, filter_):
        cls = filter_.__class__
        if filter_ in self._groups[cls]:
            return self._groups[cls][filter_]
        else:
            group = _hoomd.ParticleGroup(self._cpp_sys_def, filter_)
            self._groups[cls][filter_] = group
            return group<|MERGE_RESOLUTION|>--- conflicted
+++ resolved
@@ -1,15 +1,8 @@
-<<<<<<< HEAD
 from copy import copy
-
-from . import _hoomd
-from hoomd.groups import Groups
-from hoomd.box import Box
-=======
 from collections import defaultdict
 
 from . import _hoomd
-from .data import boxdim
->>>>>>> 64b04b1a
+from hoomd.box import Box
 from hoomd.snapshot import Snapshot
 
 
