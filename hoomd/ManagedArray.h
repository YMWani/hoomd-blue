--- conflicted
+++ resolved
@@ -127,22 +127,6 @@
             return *this;
             }
 
-<<<<<<< HEAD
-
-        #ifndef __HIPCC__
-
-        //! Copy data from other array
-        /*! Copy data from the other array, but keep our own alignment and managed flags. HPMC uses this when copying
-            non-managed python-constructed shape parameters into its own managed data structures.
-         */
-        DEVICE void copyDataFrom(const ManagedArray<T>& other)
-            {
-            deallocate();
-
-            N = other.N;
-            // keep our values for managed and align
-
-=======
         //! Move assignment operator, copies data (no side effects)
         /*! \warn the move assignment constructor reads from the other array and assumes that array is available on the
                   host. If the GPU isn't synced up, this can lead to errors, so proper multi-GPU synchronization
@@ -159,18 +143,12 @@
             align = other.align;
 
             #ifndef __HIPCC__
->>>>>>> e5bf14e6
             if (N > 0)
                 {
                 allocate();
 
                 std::copy(other.ptr, other.ptr+N, ptr);
                 }
-<<<<<<< HEAD
-            }
-
-        #endif
-=======
             #else
             ptr = other.ptr;
             data = other.data;
@@ -178,7 +156,6 @@
 
             return *this;
             }
->>>>>>> e5bf14e6
 
         //! random access operator
         HOSTDEVICE inline T& operator[](unsigned int i)
