--- conflicted
+++ resolved
@@ -13,15 +13,12 @@
 #include "hoomd/HOOMDMath.h"
 #include "hoomd/HOOMDMPI.h"
 #include "hoomd/ExecutionConfiguration.h"
-<<<<<<< HEAD
-=======
-#include <cmath>
-#include <vector>
->>>>>>> 765c70c3
+
 #include "hoomd/extern/upp11/upp11.h"
 
 #include <cmath>
 #include <string>
+#include <vector>
 
 //! Macro to test if the difference between two floating-point values is within a tolerance
 /*!
