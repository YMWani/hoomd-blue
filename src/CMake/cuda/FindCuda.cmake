--- conflicted
+++ resolved
@@ -134,11 +134,7 @@
 set(nvcc_flags ${nvcc_flags} -arch sm_${CUDA_ARCH} -DCUDA_ARCH=${CUDA_ARCH})
 add_definitions(-DCUDA_ARCH=${CUDA_ARCH})
 
-<<<<<<< HEAD
-
-=======
 # user options
->>>>>>> d7ff6e9e
 SET(CUDA_BUILD_CUBIN FALSE CACHE BOOL "Generate and parse .cubin files in Device mode.")
 SET(CUDA_NVCC_FLAGS "" CACHE STRING "Semi-colon delimit multiple arguments.")
 
@@ -427,7 +423,12 @@
   TARGET_LINK_LIBRARIES(${cuda_target}
     ${CUDA_TARGET_LINK}
     )
-
+	
+	SET_TARGET_PROPERTIES(
+	${cuda_target}
+    PROPERTIES
+	LINKER_LANGUAGE CXX
+	)
 ENDMACRO(CUDA_ADD_LIBRARY cuda_target)
 
 
@@ -452,4 +453,9 @@
     )
 
 
+	SET_TARGET_PROPERTIES(
+	${cuda_target}
+    PROPERTIES
+	LINKER_LANGUAGE CXX
+	)
 ENDMACRO(CUDA_ADD_EXECUTABLE cuda_target)
