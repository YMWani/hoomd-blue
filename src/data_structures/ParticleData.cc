--- conflicted
+++ resolved
@@ -213,21 +213,6 @@
 		m_type_mapping.push_back(string(name));
 		}
 		
-<<<<<<< HEAD
-=======
-	// allocate bonds
-	m_bondData = shared_ptr<BondData>(new BondData(this, n_bond_types));
-
-	// allocate angles
-	m_angleData = shared_ptr<AngleData>(new AngleData(this, n_angle_types));
-
-	// allocate dihedrals
-	m_dihedralData = shared_ptr<DihedralData>(new DihedralData(this, n_dihedral_types));
-
-	// allocate impropers
-	m_improperData = shared_ptr<DihedralData>(new DihedralData(this, n_improper_types));
-
->>>>>>> c103a548
 	// if this is a GPU build, initialize the graphics card mirror data structures
 	#ifdef ENABLE_CUDA
 	if (!m_exec_conf.gpu.empty())
@@ -322,29 +307,6 @@
 	// default constructed shared ptr is null as desired
 	m_prof = boost::shared_ptr<Profiler>();
 
-<<<<<<< HEAD
-=======
-	// allocate walls
-	m_wallData = shared_ptr<WallData>(new WallData());
-	init.initWallData(m_wallData);
-
-	// allocate bonds
-	m_bondData = shared_ptr<BondData>(new BondData(this, init.getNumBondTypes()));
-	init.initBondData(m_bondData);
-
-	// allocate angles
-	m_angleData = shared_ptr<AngleData>(new AngleData(this, init.getNumAngleTypes()));
-	init.initAngleData(m_angleData);
-
-	// allocate dihedrals
-	m_dihedralData = shared_ptr<DihedralData>(new DihedralData(this, init.getNumDihedralTypes()));
-	init.initDihedralData(m_dihedralData);
-
-	// allocate impropers
-	m_improperData = shared_ptr<DihedralData>(new DihedralData(this, init.getNumImproperTypes()));
-	init.initImproperData(m_improperData);
-
->>>>>>> c103a548
 	// if this is a GPU build, initialize the graphics card mirror data structure
 	#ifdef ENABLE_CUDA
 	if (!m_exec_conf.gpu.empty())
